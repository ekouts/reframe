--- conflicted
+++ resolved
@@ -43,18 +43,14 @@
   checkError( cudaMalloc(data, size) );
 }
 
-<<<<<<< HEAD
-void XMemcpyAsync(void * dst, void * src, size_t size, cudaMemcpyKind dir, cudaStream_t stream)
-=======
 void XMemcpy(void * out, void * in, size_t size, cudaMemcpyKind dir)
 {
   checkError( cudaMemcpy(out, in, size, dir) );
 }
 
 void XMemcpyAsync(void * out, void * in, size_t size, cudaMemcpyKind dir, cudaStream_t stream)
->>>>>>> 2392d0ea
 {
-  checkError( cudaMemcpyAsync(dst, src, size, dir, stream) );
+  checkError( cudaMemcpyAsync(out, in, size, dir, stream) );
 }
 
 void XMemset( void * in, int val, size_t size)
