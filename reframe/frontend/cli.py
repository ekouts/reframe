import os
import socket
import sys

import reframe
import reframe.frontend.config as config
import reframe.core.logging as logging
<<<<<<< HEAD
import reframe.utility.os as os_ext
from reframe.core.exceptions import (EnvironError, ReframeError, ConfigError,
=======
import reframe.utility.os_ext as os_ext
from reframe.core.exceptions import (EnvironError, ConfigError, ReframeError,
>>>>>>> 16a88b54
                                     ReframeFatalError, format_exception)
from reframe.core.modules import get_modules_system, init_modules_system
from reframe.frontend.argparse import ArgumentParser
from reframe.frontend.executors import Runner
from reframe.frontend.executors.policies import (SerialExecutionPolicy,
                                                 AsynchronousExecutionPolicy)
from reframe.frontend.loader import RegressionCheckLoader
from reframe.frontend.printer import PrettyPrinter
from reframe.frontend.resources import ResourcesManager


def list_supported_systems(systems, printer):
    printer.info('List of supported systems:')
    for s in systems:
        printer.info('    %s' % s)


def list_checks(checks, printer):
    printer.info('List of matched checks')
    printer.info('======================')
    for c in checks:
        printer.info('  * %s' % c)

    printer.info('Found %d check(s).' % len(checks))


def main():
    # Setup command line options
    argparser = ArgumentParser()
    output_options = argparser.add_argument_group(
        'Options controlling regression directories')
    locate_options = argparser.add_argument_group(
        'Options for locating checks')
    select_options = argparser.add_argument_group(
        'Options for selecting checks')
    action_options = argparser.add_argument_group(
        'Options controlling actions')
    run_options = argparser.add_argument_group(
        'Options controlling execution of checks')
    misc_options = argparser.add_argument_group('Miscellaneous options')

    # Output directory options
    output_options.add_argument(
        '--prefix', action='store', metavar='DIR',
        help='Set regression prefix directory to DIR')
    output_options.add_argument(
        '-o', '--output', action='store', metavar='DIR',
        help='Set regression output directory to DIR')
    output_options.add_argument(
        '-s', '--stage', action='store', metavar='DIR',
        help='Set regression stage directory to DIR')
    output_options.add_argument(
        '--logdir', action='store', metavar='DIR',
        help='Set regression log directory to DIR')
    output_options.add_argument(
        '--keep-stage-files', action='store_true',
        help='Keep stage directory even if check is successful')
    output_options.add_argument(
        '--save-log-files', action='store_true', default=False,
        help='Copy the log file from the work dir to the output dir at the '
             'end of the program')

    # Check discovery options
    locate_options.add_argument(
        '-c', '--checkpath', action='append', metavar='DIR|FILE',
        help='Search for checks in DIR or FILE')
    locate_options.add_argument(
        '-R', '--recursive', action='store_true',
        help='Load checks recursively')
    locate_options.add_argument(
        '--ignore-check-conflicts', action='store_true',
        help='Skip checks with conflicting names')

    # Select options
    select_options.add_argument(
        '-t', '--tag', action='append', dest='tags', default=[],
        help='Select checks matching TAG')
    select_options.add_argument(
        '-n', '--name', action='append', dest='names', default=[],
        metavar='NAME', help='Select checks with NAME')
    select_options.add_argument(
        '-x', '--exclude', action='append', dest='exclude_names',
        metavar='NAME', default=[], help='Exclude checks with NAME')
    select_options.add_argument(
        '-p', '--prgenv', action='append', default=[],
        help='Select tests for PRGENV programming environment only')
    select_options.add_argument(
        '--gpu-only', action='store_true',
        help='Select only GPU tests')
    select_options.add_argument(
        '--cpu-only', action='store_true',
        help='Select only CPU tests')

    # Action options
    action_options.add_argument(
        '-l', '--list', action='store_true',
        help='list matched regression checks')
    action_options.add_argument(
        '-r', '--run', action='store_true',
        help='Run regression with the selected checks')

    # Run options
    run_options.add_argument(
        '-A', '--account', action='store',
        help='Use ACCOUNT for submitting jobs')
    run_options.add_argument(
        '-P', '--partition', action='store', metavar='PART',
        help='Use PART for submitting jobs')
    run_options.add_argument(
        '--reservation', action='store', metavar='RES',
        help='Use RES for submitting jobs')
    run_options.add_argument(
        '--nodelist', action='store',
        help='Run checks on the selected list of nodes')
    run_options.add_argument(
        '--exclude-nodes', action='store', metavar='NODELIST',
        help='Exclude the list of nodes from running checks')
    run_options.add_argument(
        '--job-option', action='append', metavar='OPT',
        dest='job_options', default=[],
        help='Pass OPT to job scheduler')
    run_options.add_argument(
        '--force-local', action='store_true',
        help='Force local execution of checks')
    run_options.add_argument(
        '--skip-sanity-check', action='store_true',
        help='Skip sanity checking')
    run_options.add_argument(
        '--skip-performance-check', action='store_true',
        help='Skip performance checking')
    run_options.add_argument(
        '--strict', action='store_true',
        help='Force strict performance checking')
    run_options.add_argument(
        '--skip-system-check', action='store_true',
        help='Skip system check')
    run_options.add_argument(
        '--skip-prgenv-check', action='store_true',
        help='Skip prog. environment check')
    run_options.add_argument(
        '--exec-policy', metavar='POLICY', action='store',
        choices=['serial', 'async'], default='serial',
        help='Specify the execution policy for running the regression tests. '
             'Available policies: "serial" (default), "async"')
    run_options.add_argument(
<<<<<<< HEAD
        '--mode', action='store', help='Execution mode to use'
    )
    run_options.add_argument(
        '--max-retries', metavar='NUM', action='store', default=0,
        help='Specify the maximum number of times a failed regression test '
             'may be retried (default: 0)')
=======
        '--mode', action='store', help='Execution mode to use')
>>>>>>> 16a88b54

    misc_options.add_argument(
        '-m', '--module', action='append', default=[],
        metavar='MOD', dest='user_modules',
        help='Load module MOD before running the regression')
    misc_options.add_argument(
        '-M', '--map-module', action='append', metavar='MAPPING',
        dest='module_mappings', default=[],
        help='Apply a single module mapping')
    misc_options.add_argument(
        '--module-mappings', action='store', metavar='FILE',
        dest='module_map_file',
        help='Apply module mappings defined in FILE')
    misc_options.add_argument(
        '--nocolor', action='store_false', dest='colorize', default=True,
        help='Disable coloring of output')
    misc_options.add_argument(
        '--timestamp', action='store', nargs='?',
        const='%FT%T', metavar='TIMEFMT',
        help='Append a timestamp component to the regression directories'
             '(default format "%%FT%%T")'
    )
    misc_options.add_argument(
        '--system', action='store',
        help='Load SYSTEM configuration explicitly')
    misc_options.add_argument(
        '-C', '--config-file', action='store', dest='config_file',
        metavar='FILE', default=os.path.join(reframe.INSTALL_PREFIX,
                                             'reframe/settings.py'),
        help='Specify a custom config-file for the machine. '
             '(default: %s' % os.path.join(reframe.INSTALL_PREFIX,
                                           'reframe/settings.py'))
    misc_options.add_argument('-V', '--version', action='version',
                              version=reframe.VERSION)

    if len(sys.argv) == 1:
        argparser.print_help()
        sys.exit(1)

    # Parse command line
    options = argparser.parse_args()

    # Load configuration
    try:
        settings = config.load_from_file(options.config_file)
    except (OSError, ReframeError) as e:
        sys.stderr.write(
            '%s: could not load settings: %s\n' % (sys.argv[0], e))
        sys.exit(1)

    site_config = config.SiteConfiguration()
    site_config.load_from_dict(settings.site_configuration)
    # Configure logging
    try:
        logging.configure_logging(settings.logging_config)
    except (OSError, ConfigError) as e:
        sys.stderr.write('could not configure logging: %s\n' % e)
        sys.exit(1)

    # Setup printer
    printer = PrettyPrinter()
    printer.colorize = options.colorize

    if options.system:
        try:
            sysname, sep, partname = options.system.partition(':')
            system = site_config.systems[sysname]
            if partname:
                # Disable all partitions except partname
                for p in system.partitions:
                    if p.name != partname:
                        p.disable()

            if not system.partitions:
                raise KeyError(options.system)

        except KeyError:
            printer.error("unknown system specified: `%s'" % options.system)
            list_supported_systems(site_config.systems.values(), printer)
            sys.exit(1)
    else:
        # Try to autodetect system
        system = config.autodetect_system(site_config)
        if not system:
            printer.error("could not auto-detect system. Please specify "
                          "it manually using the `--system' option.")
            list_supported_systems(site_config.systems.values(), printer)
            sys.exit(1)

    try:
        # Init modules system
        init_modules_system(system.modules_system)
    except ReframeError as e:
        printer.error('could not initialize the modules system: %s' % e)
        sys.exit(1)

    try:
        if options.module_map_file:
            get_modules_system().load_mapping_from_file(
                options.module_map_file)

        if options.module_mappings:
            for m in options.module_mappings:
                get_modules_system().load_mapping(m)

    except (ReframeError, OSError) as e:
        printer.error('could not load module mappings: %s' % e)
        sys.exit(1)

    if options.mode:
        try:
            mode_args = site_config.modes[options.mode]

            # Parse the mode's options and reparse the command-line
            options = argparser.parse_args(mode_args)
            options = argparser.parse_args(namespace=options)
        except KeyError:
            printer.error("no such execution mode: `%s'" % (options.mode))
            sys.exit(1)

    # Setup the check loader
    if options.checkpath:
        load_path = []
        for d in options.checkpath:
            d = os.path.expandvars(d)
            if not os.path.exists(d):
                printer.info("%s: path `%s' does not exist. Skipping...\n" %
                             (argparser.prog, d))
                continue

            load_path.append(d)

        loader = RegressionCheckLoader(
            load_path, recurse=options.recursive,
            ignore_conflicts=options.ignore_check_conflicts)
    else:
        loader = RegressionCheckLoader(
            load_path=settings.checks_path,
            prefix=reframe.INSTALL_PREFIX,
            recurse=settings.checks_path_recurse)

    # Adjust system directories
    if options.prefix:
        # if prefix is set, reset all other directories
        system.prefix = os.path.expandvars(options.prefix)
        system.outputdir = None
        system.stagedir  = None
        system.logdir = None

    if options.output:
        system.outputdir = os.path.expandvars(options.output)

    if options.stage:
        system.stagedir = os.path.expandvars(options.stage)

    if options.logdir:
        system.logdir = os.path.expandvars(options.logdir)

    resources = ResourcesManager(prefix=system.prefix,
                                 output_prefix=system.outputdir,
                                 stage_prefix=system.stagedir,
                                 log_prefix=system.logdir,
                                 timestamp=options.timestamp)
    if (os_ext.samefile(resources.stage_prefix, resources.output_prefix) and
        not options.keep_stage_files):
        printer.error('stage and output refer to the same directory. '
                      'If this is on purpose, please use also the '
                      "`--keep-stage-files' option.")
        sys.exit(1)

    printer.log_config(options)

    # Print command line
    printer.info('Command line: %s' % ' '.join(sys.argv))
    printer.info('Reframe version: '  + reframe.VERSION)
    printer.info('Launched by user: ' + os.environ['USER'])
    printer.info('Launched on host: ' + socket.gethostname())

    # Print important paths
    printer.info('Reframe paths')
    printer.info('=============')
    printer.info('    Check prefix      : %s' % loader.prefix)
    printer.info('%03s Check search path : %s' %
                 ('(R)' if loader.recurse else '',
                  "'%s'" % ':'.join(loader.load_path)))
    printer.info('    Stage dir prefix  : %s' % resources.stage_prefix)
    printer.info('    Output dir prefix : %s' % resources.output_prefix)
    printer.info('    Logging dir       : %s' % resources.log_prefix)
    try:
        # Locate and load checks
        try:
            checks_found = loader.load_all(system=system, resources=resources)
        except OSError as e:
            raise ReframeError from e

        # Filter checks by name
        checks_matched = filter(
            lambda c:
            c if c.name not in options.exclude_names else None,
            checks_found
        )

        if options.names:
            checks_matched = filter(
                lambda c: c if c.name in options.names else None,
                checks_matched
            )

        # Filter checks by tags
        user_tags = set(options.tags)
        checks_matched = filter(
            lambda c: c if user_tags.issubset(c.tags) else None,
            checks_matched
        )

        # Filter checks by prgenv
        if not options.skip_prgenv_check:
            checks_matched = filter(
                lambda c: c if all(c.supports_environ(e)
                                   for e in options.prgenv) else None,
                checks_matched
            )

        # Filter checks further
        if options.gpu_only and options.cpu_only:
            printer.error("options `--gpu-only' and `--cpu-only' "
                          "are mutually exclusive")
            sys.exit(1)

        if options.gpu_only:
            checks_matched = filter(
                lambda c: c if c.num_gpus_per_node > 0 else None,
                checks_matched
            )
        elif options.cpu_only:
            checks_matched = filter(
                lambda c: c if c.num_gpus_per_node == 0 else None,
                checks_matched
            )

        checks_matched = [c for c in checks_matched]

        # Act on checks

        # Unload regression's module and load user-specified modules
        if settings.reframe_module:
            get_modules_system().unload_module(settings.reframe_module)

        for m in options.user_modules:
            try:
                get_modules_system().load_module(m, force=True)
            except EnvironError:
                printer.info("could not load module `%s': Skipping..." % m)

        success = True
        if options.list:
            # List matched checks
            list_checks(list(checks_matched), printer)

        elif options.run:
            # Setup the execution policy
            if options.exec_policy == 'serial':
                exec_policy = SerialExecutionPolicy()
            elif options.exec_policy == 'async':
                exec_policy = AsynchronousExecutionPolicy()
            else:
                # This should not happen, since choices are handled by
                # argparser
                printer.error("unknown execution policy `%s': Exiting...")
                sys.exit(1)

            exec_policy.skip_system_check = options.skip_system_check
            exec_policy.force_local = options.force_local
            exec_policy.strict_check = options.strict
            exec_policy.skip_environ_check = options.skip_prgenv_check
            exec_policy.skip_sanity_check = options.skip_sanity_check
            exec_policy.skip_performance_check = options.skip_performance_check
            exec_policy.only_environs = options.prgenv
            exec_policy.keep_stage_files = options.keep_stage_files
            exec_policy.sched_account = options.account
            exec_policy.sched_partition = options.partition
            exec_policy.sched_reservation = options.reservation
            exec_policy.sched_nodelist = options.nodelist
            exec_policy.sched_exclude_nodelist = options.exclude_nodes
            exec_policy.sched_options = options.job_options
            try:
                max_retries = int(options.max_retries)
            except ValueError:
                raise ConfigError('--max-retries is not a valid integer: %s' %
                                  max_retries) from None
            runner = Runner(exec_policy, printer, max_retries)
            try:
                runner.runall(checks_matched, system)
            finally:
                # Print a retry report if we did any retries
                if runner.stats.num_failures(run=0):
                    printer.info(runner.stats.retry_report())

                # Print a failure report if we had failures in the last run
                if runner.stats.num_failures():
                    printer.info(runner.stats.failure_report())
                    success = False

        else:
            printer.info('No action specified. Exiting...')
            printer.info("Try `%s -h' for a list of available actions." %
                         argparser.prog)
            sys.exit(1)

        if not success:
            sys.exit(1)

        sys.exit(0)

    except KeyboardInterrupt:
        sys.exit(1)
    except ReframeError as e:
        printer.error(str(e))
        sys.exit(1)
    except (Exception, ReframeFatalError):
        printer.error(format_exception(*sys.exc_info()))
        sys.exit(1)
    finally:
        try:
            if options.save_log_files:
                logging.save_log_files(resources.output_prefix)

        except OSError as e:
            printer.error(str(e))
            sys.exit(1)<|MERGE_RESOLUTION|>--- conflicted
+++ resolved
@@ -5,13 +5,8 @@
 import reframe
 import reframe.frontend.config as config
 import reframe.core.logging as logging
-<<<<<<< HEAD
-import reframe.utility.os as os_ext
-from reframe.core.exceptions import (EnvironError, ReframeError, ConfigError,
-=======
 import reframe.utility.os_ext as os_ext
 from reframe.core.exceptions import (EnvironError, ConfigError, ReframeError,
->>>>>>> 16a88b54
                                      ReframeFatalError, format_exception)
 from reframe.core.modules import get_modules_system, init_modules_system
 from reframe.frontend.argparse import ArgumentParser
@@ -157,17 +152,13 @@
         help='Specify the execution policy for running the regression tests. '
              'Available policies: "serial" (default), "async"')
     run_options.add_argument(
-<<<<<<< HEAD
-        '--mode', action='store', help='Execution mode to use'
-    )
+        '--mode', action='store', help='Execution mode to use')
     run_options.add_argument(
         '--max-retries', metavar='NUM', action='store', default=0,
         help='Specify the maximum number of times a failed regression test '
              'may be retried (default: 0)')
-=======
-        '--mode', action='store', help='Execution mode to use')
->>>>>>> 16a88b54
-
+
+    # Miscellaneous options
     misc_options.add_argument(
         '-m', '--module', action='append', default=[],
         metavar='MOD', dest='user_modules',
