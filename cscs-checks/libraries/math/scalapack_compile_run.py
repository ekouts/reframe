# Copyright 2016-2021 Swiss National Supercomputing Centre (CSCS/ETH Zurich)
# ReFrame Project Developers. See the top-level LICENSE file for details.
#
# SPDX-License-Identifier: BSD-3-Clause

import reframe as rfm
import reframe.utility.sanity as sn


@rfm.simple_test
class ScaLAPACKTest(rfm.RegressionTest):
    linkage = parameter(['static', 'dynamic'])

    sourcepath = 'sample_pdsyev_call.f'
<<<<<<< HEAD
    valid_systems = ['daint:gpu', 'daint:mc', 'dom:mc', 'dom:gpu', 
                     'eiger:mc', 'pilatus:mc']
    valid_prog_environs = ['PrgEnv-aocc', 'PrgEnv-cray', 'PrgEnv-gnu', 
                           'PrgEnv-intel']
=======
    valid_systems = ['daint:gpu', 'daint:mc', 'dom:mc', 'dom:gpu', 'eiger:mc']
    valid_prog_environs = ['PrgEnv-cray', 'PrgEnv-gnu', 'PrgEnv-intel']
>>>>>>> f3894560
    num_tasks = 16
    num_tasks_per_node = 8
    build_system = 'SingleSource'
    maintainers = ['CB', 'LM']
    tags = {'production', 'external-resources'}

    @rfm.run_after('init')
    def set_build_flags(self):
        self.build_system.fflags = ['-O3']

    @rfm.run_after('init')
    def set_linkage(self):
<<<<<<< HEAD
        if self.current_system.name in ['eiger', 'pilatus']:
            self.skip_if(self.linkage == 'static',
                         'static linking not supported on Alps')
=======
        if self.current_system.name == 'eiger':
            self.skip_if(self.linkage == 'static',
                         'static linking not supported on Eiger')
>>>>>>> f3894560

        self.variables = {'CRAYPE_LINK_TYPE': self.linkage}

    @rfm.run_before('sanity')
    def set_sanity_patterns(self):
        def fortran_float(value):
            return float(value.replace('D', 'E'))

        def scalapack_sanity(number1, number2, expected_value):
            symbol = f'z{number1}{number2}'
            pattern = (rf'Z\(     {number2},     {number1}\)='
                       rf'\s+(?P<{symbol}>\S+)')
            found_value = sn.extractsingle(pattern, self.stdout, symbol,
                                           fortran_float)
            return sn.assert_lt(sn.abs(expected_value - found_value), 1.0e-15)

        self.sanity_patterns = sn.all([
            scalapack_sanity(1, 1, -0.04853779318803846),
            scalapack_sanity(1, 2, -0.12222271866735863),
            scalapack_sanity(1, 3, -0.28248513530339736),
            scalapack_sanity(1, 4, 0.95021462733774853),
            scalapack_sanity(2, 1, 0.09120722270314352),
            scalapack_sanity(2, 2, 0.42662009209279039),
            scalapack_sanity(2, 3, -0.8770383032575241),
            scalapack_sanity(2, 4, -0.2011973015939371),
            scalapack_sanity(3, 1, 0.4951930430455262),
            scalapack_sanity(3, 2, -0.7986420412618930),
            scalapack_sanity(3, 3, -0.2988441319801194),
            scalapack_sanity(3, 4, -0.1662736444220721),
            scalapack_sanity(4, 1, 0.8626176298213052),
            scalapack_sanity(4, 2, 0.4064822185450869),
            scalapack_sanity(4, 3, 0.2483911184660867),
            scalapack_sanity(4, 4, 0.1701907253504270)
        ])<|MERGE_RESOLUTION|>--- conflicted
+++ resolved
@@ -12,15 +12,10 @@
     linkage = parameter(['static', 'dynamic'])
 
     sourcepath = 'sample_pdsyev_call.f'
-<<<<<<< HEAD
     valid_systems = ['daint:gpu', 'daint:mc', 'dom:mc', 'dom:gpu', 
                      'eiger:mc', 'pilatus:mc']
     valid_prog_environs = ['PrgEnv-aocc', 'PrgEnv-cray', 'PrgEnv-gnu', 
                            'PrgEnv-intel']
-=======
-    valid_systems = ['daint:gpu', 'daint:mc', 'dom:mc', 'dom:gpu', 'eiger:mc']
-    valid_prog_environs = ['PrgEnv-cray', 'PrgEnv-gnu', 'PrgEnv-intel']
->>>>>>> f3894560
     num_tasks = 16
     num_tasks_per_node = 8
     build_system = 'SingleSource'
@@ -33,15 +28,9 @@
 
     @rfm.run_after('init')
     def set_linkage(self):
-<<<<<<< HEAD
         if self.current_system.name in ['eiger', 'pilatus']:
             self.skip_if(self.linkage == 'static',
                          'static linking not supported on Alps')
-=======
-        if self.current_system.name == 'eiger':
-            self.skip_if(self.linkage == 'static',
-                         'static linking not supported on Eiger')
->>>>>>> f3894560
 
         self.variables = {'CRAYPE_LINK_TYPE': self.linkage}
 
