--- conflicted
+++ resolved
@@ -1694,16 +1694,11 @@
                           name=f'rfm_{self.short_name}',
                           script_filename=script_name,
                           workdir=self._stagedir,
-<<<<<<< HEAD
                           sched_access=(
                               list(self._current_partition.access) +
                               list(self._current_partition.sched_bind_options)
                           ),
                           **job_opts)
-=======
-                          sched_access=self._current_partition.access,
-                          sched_options=sched_options)
->>>>>>> 2f6537c0
 
     def _setup_build_job(self, **job_opts):
         self._build_job = self._create_job(
