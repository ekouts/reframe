# Copyright 2016-2021 Swiss National Supercomputing Centre (CSCS/ETH Zurich)
# ReFrame Project Developers. See the top-level LICENSE file for details.
#
# SPDX-License-Identifier: BSD-3-Clause

#
# Decorators used for the definition of tests
#

__all__ = [
    'parameterized_test', 'simple_test', 'required_version',
    'require_deps', 'run_before', 'run_after'
]


import collections
import inspect
import sys
import traceback

import reframe.utility.osext as osext
import reframe.core.warnings as warn
import reframe.core.hooks as hooks
from reframe.core.exceptions import ReframeSyntaxError, SkipTestError, what
from reframe.core.logging import getlogger
from reframe.core.pipeline import RegressionTest
from reframe.utility.versioning import VersionValidator


def _register_test(cls, args=None):
    '''Register the test.'''
    def _instantiate(cls, args):
        if isinstance(args, collections.abc.Sequence):
            return cls(*args)
        elif isinstance(args, collections.abc.Mapping):
            return cls(**args)
        elif args is None:
            return cls()

    def _instantiate_all():
        ret = []
        for cls, args in mod.__rfm_test_registry:
            try:
                if cls in mod.__rfm_skip_tests:
                    continue
            except AttributeError:
                mod.__rfm_skip_tests = set()

            try:
                ret.append(_instantiate(cls, args))
            except SkipTestError as e:
                getlogger().warning(f'skipping test {cls.__qualname__!r}: {e}')
            except Exception:
                exc_info = sys.exc_info()
                getlogger().warning(
                    f"skipping test {cls.__qualname__!r}: {what(*exc_info)} "
                    f"(rerun with '-v' for more information)"
                )
                getlogger().verbose(traceback.format_exc())

        return ret

    mod = inspect.getmodule(cls)
    if not hasattr(mod, '_rfm_gettests'):
        mod._rfm_gettests = _instantiate_all

    try:
        mod.__rfm_test_registry.append((cls, args))
    except AttributeError:
        mod.__rfm_test_registry = [(cls, args)]


def _validate_test(cls):
    if not issubclass(cls, RegressionTest):
        raise ReframeSyntaxError('the decorated class must be a '
                                 'subclass of RegressionTest')

    if (cls.is_abstract()):
        getlogger().warning(
            f'skipping test {cls.__qualname__!r}: '
            f'test has one or more undefined parameters'
        )
        return False

    conditions = [VersionValidator(v) for v in cls._rfm_required_version]
    if (cls._rfm_required_version and
        not any(c.validate(osext.reframe_version()) for c in conditions)):

        getlogger().warning(f"skipping incompatible test "
                            f"'{cls.__qualname__}': not valid for ReFrame "
                            f"version {osext.reframe_version().split('-')[0]}")
        return False

    return True


def simple_test(cls):
    '''Class decorator for registering tests with ReFrame.

    The decorated class must derive from
    :class:`reframe.core.pipeline.RegressionTest`. This decorator is also
    available directly under the :mod:`reframe` module.

    .. versionadded:: 2.13
    '''
<<<<<<< HEAD
    _validate_test(cls)

    for test_id in cls:
        _register_test(cls, args={'_rfm_test_id':test_id})
=======
    if _validate_test(cls):
        for _ in cls.param_space:
            _register_test(cls)
>>>>>>> 6fd76da1

    return cls


def parameterized_test(*inst):
    '''Class decorator for registering multiple instantiations of a test class.

   The decorated class must derive from
   :class:`reframe.core.pipeline.RegressionTest`. This decorator is also
   available directly under the :mod:`reframe` module.

   :arg inst: The different instantiations of the test. Each instantiation
        argument may be either a sequence or a mapping.

   .. versionadded:: 2.13

   .. note::
      This decorator does not instantiate any test.  It only registers them.
      The actual instantiation happens during the loading phase of the test.

   .. deprecated:: 3.6.0

      Please use the :func:`~reframe.core.pipeline.RegressionTest.parameter`
      built-in instead.

    '''

    warn.user_deprecation_warning(
        'the @parameterized_test decorator is deprecated; '
        'please use the parameter() built-in instead',
        from_version='3.6.0'
    )

    def _do_register(cls):
        if _validate_test(cls):
            if not cls.param_space.is_empty():
                raise ReframeSyntaxError(
                    f'{cls.__qualname__!r} is already a parameterized test'
                )

            for args in inst:
                _register_test(cls, args)

        return cls

    return _do_register


def required_version(*versions):
    '''Class decorator for specifying the required ReFrame versions for the
    following test.

    If the test is not compatible with the current ReFrame version it will be
    skipped.

    :arg versions: A list of ReFrame version specifications that this test is
      allowed to run. A version specification string can have one of the
      following formats:

      1. ``VERSION``: Specifies a single version.
      2. ``{OP}VERSION``, where ``{OP}`` can be any of ``>``, ``>=``, ``<``,
         ``<=``, ``==`` and ``!=``. For example, the version specification
         string ``'>=3.5.0'`` will allow the following test to be loaded only
         by ReFrame 3.5.0 and higher. The ``==VERSION`` specification is the
         equivalent of ``VERSION``.
      3. ``V1..V2``: Specifies a range of versions.

      You can specify multiple versions with this decorator, such as
      ``@required_version('3.5.1', '>=3.5.6')``, in which case the test will be
      selected if *any* of the versions is satisfied, even if the versions
      specifications are conflicting.

    .. versionadded:: 2.13

    .. versionchanged:: 3.5.0

       Passing ReFrame version numbers that do not comply with the `semantic
       versioning <https://semver.org/>`__ specification is deprecated.
       Examples of non-compliant version numbers are ``3.5`` and ``3.5-dev0``.
       These should be written as ``3.5.0`` and ``3.5.0-dev.0``.

    '''
    warn.user_deprecation_warning(
        "the '@required_version' decorator is deprecated; please set "
        "the 'require_version' parameter in the class definition instead",
        from_version='3.7.0'
    )

    if not versions:
        raise ReframeSyntaxError('no versions specified')

    conditions = [VersionValidator(v) for v in versions]

    def _skip_tests(cls):
        mod = inspect.getmodule(cls)
        if not hasattr(mod, '__rfm_skip_tests'):
            mod.__rfm_skip_tests = set()

        if not any(c.validate(osext.reframe_version()) for c in conditions):
            getlogger().warning(
                f"skipping incompatible test '{cls.__qualname__}': not valid "
                f"for ReFrame version {osext.reframe_version().split('-')[0]}"
            )
            mod.__rfm_skip_tests.add(cls)

        return cls

    return _skip_tests


# Valid pipeline stages that users can specify in the `run_before()` and
# `run_after()` decorators
_USER_PIPELINE_STAGES = (
    'init', 'setup', 'compile', 'run', 'sanity', 'performance', 'cleanup'
)


def run_before(stage):
    '''Decorator for attaching a test method to a pipeline stage.

    .. deprecated:: 3.7.0
       Please use the :func:`~reframe.core.pipeline.RegressionMixin.run_before`
       built-in function.

    '''
    warn.user_deprecation_warning(
        'using the @rfm.run_before decorator from the rfm module is '
        'deprecated; please use the built-in decorator @run_before instead.',
        from_version='3.7.0'
    )
    if stage not in _USER_PIPELINE_STAGES:
        raise ReframeSyntaxError(
            f'invalid pipeline stage specified: {stage!r}')

    if stage == 'init':
        raise ReframeSyntaxError('pre-init hooks are not allowed')

    return hooks.attach_to('pre_' + stage)


def run_after(stage):
    '''Decorator for attaching a test method to a pipeline stage.

    .. deprecated:: 3.7.0
       Please use the :func:`~reframe.core.pipeline.RegressionMixin.run_after`
       built-in function.

    '''
    warn.user_deprecation_warning(
        'using the @rfm.run_after decorator from the rfm module is '
        'deprecated; please use the built-in decorator @run_after instead.',
        from_version='3.7.0'
    )
    if stage not in _USER_PIPELINE_STAGES:
        raise ReframeSyntaxError(
            f'invalid pipeline stage specified: {stage!r}')

    # Map user stage names to the actual pipeline functions if needed
    if stage == 'init':
        stage = '__init__'
    elif stage == 'compile':
        stage = 'compile_wait'
    elif stage == 'run':
        stage = 'run_wait'

    return hooks.attach_to('post_' + stage)


def require_deps(fn):
    '''Decorator to denote that a function will use the test dependencies.

    .. versionadded:: 2.21

    .. deprecated:: 3.7.0
       Please use the
       :func:`~reframe.core.pipeline.RegressionTest.require_deps` built-in
       function.

    '''
    warn.user_deprecation_warning(
        'using the @rfm.require_deps decorator from the rfm module is '
        'deprecated; please use the built-in decorator @require_deps instead.',
        from_version='3.7.0'
    )
    return hooks.require_deps(fn)<|MERGE_RESOLUTION|>--- conflicted
+++ resolved
@@ -103,16 +103,9 @@
 
     .. versionadded:: 2.13
     '''
-<<<<<<< HEAD
-    _validate_test(cls)
-
-    for test_id in cls:
-        _register_test(cls, args={'_rfm_test_id':test_id})
-=======
     if _validate_test(cls):
         for _ in cls.param_space:
-            _register_test(cls)
->>>>>>> 6fd76da1
+            _register_test(cls, args={'_rfm_test_id':test_id})
 
     return cls
 
