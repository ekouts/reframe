--- conflicted
+++ resolved
@@ -95,15 +95,9 @@
 
         return self.job.num_tasks * self.num_gpus_per_node
 
-<<<<<<< HEAD
-    @sanity_function
-    def count_successful_burns(self):
-        '''Count the number of successful burns.'''
-=======
     @run_before('sanity')
     def set_sanity_patterns(self):
         '''Set the sanity patterns to count the number of successful burns.'''
->>>>>>> e0f28102
 
         return sn.assert_eq(sn.count(sn.findall(
             r'^\s*\[[^\]]*\]\s*GPU\s*\d+\(OK\)', self.stdout)
