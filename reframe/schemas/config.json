{
    "$schema": "http://json-schema.org/draft-07/schema#",
    "$id": "https://raw.githubusercontent.com/eth-cscs/reframe/master/schemas/config.json",
    "title": "Validation schema for ReFrame's configuration file",
    "defs": {
        "alphanum_string": {
            "type": "string",
            "pattern": "([a-zA-Z0-9_]|-)+"
        },
        "system_ref": {
            "type": "array",
            "items": {"type": "string"}
        },
        "envvar_list": {
            "type": "array",
            "items": {
                "type": "array",
                "items": [
                    {
                        "type": "string",
                        "pattern": "([a-zA-Z_][a-zA-Z0-9_]*)"
                    },
                    {"type": "string"}
                ],
                "additionalProperties": false
            }
        },
        "modules_list": {
            "type": "array",
            "items": {"type": "string"}
        },
        "loglevel": {
            "type": "string",
            "enum": ["critical", "error", "warning",
                     "info", "verbose", "debug"]
        },
        "handler_common": {
            "type": "object",
            "properties": {
                "type": {
                    "type": "string",
                    "enum": ["file", "filelog", "graylog", "stream", "syslog"]
                },
                "level": {"$ref": "#/defs/loglevel"},
                "format": {"type": "string"},
                "datefmt": {"type": "string"}
            },
            "required": ["type"]
        },
        "file_handler": {
            "allOf": [
                {"$ref": "#/defs/handler_common"},
                {
                    "properties": {
                        "name": {"type": "string"},
                        "append": {"type": "boolean"},
                        "timestamp": {
                            "anyOf": [
                                {"type": "boolean"},
                                {"type": "string"}
                            ]
                        }
                    },
                    "required": ["name"]
                }
            ]
        },
        "filelog_handler": {
            "allOf": [
                {"$ref": "#/defs/handler_common"},
                {
                    "properties": {
                        "basedir": {"type": "string"},
                        "prefix": {"type": "string"},
                        "append": {"type": "boolean"}
                    },
                    "required": ["prefix"]
                }
            ]
        },
        "graylog_handler": {
            "allOf": [
                {"$ref": "#/defs/handler_common"},
                {
                    "properties": {
                        "address": {"type": "string"},
                        "extras": {"type": "object"}
                    },
                    "required": ["address"]
                }
            ]
        },
        "stream_handler": {
            "allOf": [
                {"$ref": "#/defs/handler_common"},
                {
                    "properties": {
                        "name": {
                            "type": "string",
                            "enum": ["stdout", "stderr"]
                        }
                    }
                }
            ]
        },
        "syslog_handler": {
            "allOf": [
                {"$ref": "#/defs/handler_common"},
                {
                    "properties": {
                        "socktype": {
                            "type": "string",
                            "enum": ["tcp", "udp"]
                        },
                        "facility": {"type": "string",
                                     "enum": ["auth", "authpriv",
                                              "cron", "daemon",
                                              "ftp", "kern",
                                              "lpr", "mail",
                                              "news", "syslog",
                                              "user", "uucp",
                                              "local0", "local1",
                                              "local2", "local3",
                                              "local4", "local5",
                                              "local6", "local7"]},
                        "address": {"type": "string"}
                    },
                    "required": ["address"]
                }
            ]
        }
    },
    "type": "object",
    "properties": {
        "systems": {
            "type": "array",
            "items": {
                "type": "object",
                "properties": {
                    "name": {"$ref": "#/defs/alphanum_string"},
                    "descr": {"type": "string"},
                    "hostnames": {
                        "type": "array",
                        "items": {"type": "string"}
                    },
                    "modules_system": {
                        "type": "string",
                        "enum": ["tmod", "tmod31", "tmod32",
                                 "tmod4", "lmod", "nomod"]
                    },
                    "modules": {"$ref": "#/defs/modules_list"},
                    "variables": {"$ref": "#/defs/envvar_list"},
                    "prefix": {"type": "string"},
                    "stagedir": {"type": "string"},
                    "outputdir": {"type": "string"},
                    "resourcesdir": {"type": "string"},
                    "partitions": {
                        "type": "array",
                        "items": {
                            "type": "object",
                            "properties": {
                                "name": {"$ref": "#/defs/alphanum_string"},
                                "descr": {"type": "string"},
                                "scheduler": {
                                    "type": "string",
                                    "enum": ["local", "pbs", "slurm", "squeue", "torque"]
                                },
                                "launcher": {
                                    "type": "string",
                                    "enum": [
                                        "alps",  "ibrun", "local", "mpirun",
                                        "mpiexec", "srun", "srunalloc", "ssh"
                                    ]
                                },
                                "access": {
                                    "type": "array",
                                    "items": {"type": "string"}
                                },
                                "environs": {
                                    "type": "array",
                                    "items": {"type": "string"}
                                },
                                "container_platforms": {
                                    "type": "array",
                                    "items": {
                                        "type": "object",
                                        "properties": {
                                            "type": {
                                                "type": "string",
                                                "enum": [
                                                    "Docker", "Sarus",
                                                    "Shifter", "Singularity"
                                                ]
                                            },
                                            "modules": {
                                                "$ref": "#/defs/modules_list"
                                            },
                                            "variables": {
                                                "$ref": "#/defs/envvar_list"
                                            }
                                        },
                                        "required": ["type"]
                                    }
                                },
                                "modules": {"$ref": "#/defs/modules_list"},
                                "variables": {"$ref": "#/defs/envvar_list"},
                                "max_jobs": {"type": "number"},
                                "resources": {
                                    "type": "array",
                                    "items": {
                                        "type": "object",
                                        "properties": {
                                            "name": {"type": "string"},
                                            "options": {
                                                "type": "array",
                                                "items": {"type": "string"}
                                            }
                                        },
                                        "required": ["name"],
                                        "additionalProperties": false
                                    }
                                }
                            },
                            "required": ["name", "scheduler", "launcher"],
                            "additionalProperties": false
                        },
                        "minItems": 1
                    }
                },
                "required": ["name", "hostnames", "partitions"],
                "additionalProperties": false
            }
        },
        "environments": {
            "type": "array",
            "items": {
                "type": "object",
                "properties": {
                    "name": {"type": "string"},
                    "modules": {"$ref": "#/defs/modules_list"},
                    "variables": {"$ref": "#/defs/envvar_list"},
                    "cc": {"type": "string"},
                    "cxx": {"type": "string"},
                    "ftn": {"type": "string"},
                    "cppflags": {
                        "type": "array",
                        "items": {"type": "string"}
                    },
                    "cflags": {
                        "type": "array",
                        "items": {"type": "string"}
                    },
                    "cxxflags": {
                        "type": "array",
                        "items": {"type": "string"}
                    },
                    "fflags": {
                        "type": "array",
                        "items": {"type": "string"}
                    },
                    "ldflags": {
                        "type": "array",
                        "items": {"type": "string"}
                    },
                    "target_systems": {"$ref": "#/defs/system_ref"}
                },
                "required": ["name"],
                "additionalProperties": false
            }
        },
        "schedulers": {
            "type": "array",
            "items": {
                "type": "object",
                "properties": {
<<<<<<< HEAD
                    "name": {"type": "string"},
                    "use_nodes_option": {"type": "boolean"},
=======
                    "name": {
                        "type": "string",
                        "enum": ["local", "pbs", "slurm", "squeue", "torque"]
                    },
                    "ignore_reqnodenotavail": {"type": "boolean"},
>>>>>>> 55b9a943
                    "job_submit_timeout": {"type": "number"},
                    "target_systems": {"$ref": "#/defs/system_ref"}
                },
                "required": ["name"],
                "additionalProperties": false
            }
        },
        "logging": {
            "type": "array",
            "items": {
                "type": "object",
                "properties": {
                    "level": {"$ref": "#/defs/loglevel"},
                    "handlers": {
                        "type": "array",
                        "items": {
                            "anyOf": [
                                {"$ref": "#/defs/file_handler"},
                                {"$ref": "#/defs/filelog_handler"},
                                {"$ref": "#/defs/graylog_handler"},
                                {"$ref": "#/defs/stream_handler"},
                                {"$ref": "#/defs/syslog_handler"}
                            ]
                        },
                        "minItems": 1
                    },
                    "handlers_perflog": {
                        "type": "array",
                        "items": {
                            "anyOf": [
                                {"$ref": "#/defs/file_handler"},
                                {"$ref": "#/defs/filelog_handler"},
                                {"$ref": "#/defs/graylog_handler"},
                                {"$ref": "#/defs/stream_handler"},
                                {"$ref": "#/defs/syslog_handler"}
                            ]
                        }
                    },
                    "target_systems": {"$ref": "#/defs/system_ref"}
                },
                "required": ["handlers", "handlers_perflog"],
                "additionalProperties": false
            }
        },
        "modes": {
            "type": "array",
            "items": {
                "type": "object",
                "properties": {
                    "name": {"type": "string"},
                    "options": {
                        "type": "array",
                        "items": {"type": "string"}
                    },
                    "target_systems": {"$ref": "#/defs/system_ref"}
                },
                "required": ["name"],
                "additionalProperties": false
            }
        },
        "general": {
            "type": "array",
            "items": {
                "type": "object",
                "properties": {
                    "check_search_path": {
                        "type": "array",
                        "items": {"type": "string"}
                    },
                    "check_search_recursive": {"type": "boolean"},
                    "colorize": {"type": "boolean"},
                    "ignore_check_conflicts": {"type": "boolean"},
                    "keep_stage_files": {"type": "boolean"},
                    "module_map_file": {"type": "string"},
                    "module_mappings": {
                        "type": "array",
                        "items": {"type": "string"}
                    },
                    "non_default_craype": {"type": "boolean"},
                    "purge_environment": {"type": "boolean"},
                    "save_log_files": {"type": "boolean"},
                    "target_systems": {"$ref": "#/defs/system_ref"},
                    "timestamp_dirs": {"type": "string"},
                    "unload_modules": {
                        "type": "array",
                        "items": {"type": "string"}
                    },
                    "use_login_shell": {"type": "boolean"},
                    "user_modules": {
                        "type": "array",
                        "items": {"type": "string"}
                    },
                    "verbose": {"type": "number"}
                },
                "additionalProperties": false
            }
        }
    },
    "required": ["systems", "environments", "logging"],
    "additionalProperties": false,
    "defaults": {
        "environments/modules": [],
        "environments/variables": [],
        "environments/cc": "cc",
        "environments/cxx": "CC",
        "environments/ftn": "ftn",
        "environments/cppflags": [],
        "environments/cflags": [],
        "environments/cxxflags": [],
        "environments/fflags": [],
        "environments/ldflags": [],
        "environments/target_systems": ["*"],
        "general/check_search_path": ["${RFM_INSTALL_PREFIX}/checks/"],
        "general/check_search_recursive": false,
        "general/colorize": true,
        "general/ignore_check_conflicts": false,
        "general/keep_stage_files": false,
        "general/module_map_file": "",
        "general/module_mappings": [],
        "general/non_default_craype": false,
        "general/purge_environment": false,
        "general/save_log_files": false,
        "general/target_systems": ["*"],
        "general/timestamp_dirs": "",
        "general/unload_modules": [],
        "general/use_login_shell": false,
        "general/user_modules": [],
        "general/verbose": 0,
        "logging/level": "debug",
        "logging/target_systems": ["*"],
        "logging/handlers*/*_level": "info",
        "logging/handlers*/*_format": "%(message)s",
        "logging/handlers*/*_datefmt": "%FT%T",
        "logging/handlers*/file_append": false,
        "logging/handlers*/file_timestamp": false,
        "logging/handlers*/filelog_append": true,
        "logging/handlers*/filelog_basedir": "./perflogs",
        "logging/handlers*/graylog_extras": {},
        "logging/handlers*/stream_name": "stdout",
        "logging/handlers*/syslog_socktype": "udp",
        "logging/handlers*/syslog_facility": "user",
        "modes/options": [],
        "modes/target_systems": ["*"],
        "schedulers/ignore_reqnodenotavail": false,
        "schedulers/job_submit_timeout": 60,
        "schedulers/target_systems": ["*"],
        "schedulers/use_nodes_option": false,
        "systems/descr": "",
        "systems/modules_system": "nomod",
        "systems/modules": [],
        "systems/variables": [],
        "systems/prefix": ".",
        "systems/outputdir": "",
        "systems/resourcesdir": ".",
        "systems/stagedir": "",
        "systems/partitions/descr": "",
        "systems/partitions/access": [],
        "systems/partitions/environs": [],
        "systems/partitions/container_platforms": [],
        "systems/partitions/container_platforms/modules": [],
        "systems/partitions/container_platforms/variables": [],
        "systems/partitions/resources": [],
        "systems/partitions/resources/options": [],
        "systems/partitions/modules": [],
        "systems/partitions/variables": [],
        "systems/partitions/environs": [],
        "systems/partitions/max_jobs": 1
    }
}<|MERGE_RESOLUTION|>--- conflicted
+++ resolved
@@ -273,16 +273,13 @@
             "items": {
                 "type": "object",
                 "properties": {
-<<<<<<< HEAD
                     "name": {"type": "string"},
                     "use_nodes_option": {"type": "boolean"},
-=======
                     "name": {
                         "type": "string",
                         "enum": ["local", "pbs", "slurm", "squeue", "torque"]
                     },
                     "ignore_reqnodenotavail": {"type": "boolean"},
->>>>>>> 55b9a943
                     "job_submit_timeout": {"type": "number"},
                     "target_systems": {"$ref": "#/defs/system_ref"}
                 },
