# Copyright 2016-2020 Swiss National Supercomputing Centre (CSCS/ETH Zurich)
# ReFrame Project Developers. See the top-level LICENSE file for details.
#
# SPDX-License-Identifier: BSD-3-Clause

import os

import reframe.utility.typecheck as typ
import reframe as rfm

<<<<<<< HEAD
import cscslib.microbenchmarks.gpu.hooks as hooks
from library.microbenchmarks.gpu.pointer_chase import *
=======
import cscstests.microbenchmarks.gpu.hooks as hooks
from hpctestlib.microbenchmarks.gpu.pointer_chase import *
>>>>>>> 601f7359


class SystemConfigCSCS(rfm.RegressionMixin):
    '''CSCS system settings shared across all pointer chase tests.'''

    single_device_systems = variable(
        typ.List[str],
        value=['daint:gpu', 'dom:gpu']
    )
    multi_device_systems = variable(
        typ.List[str],
        value=[
            'ault:intelv100', 'ault:amdv100',
            'ault:amda100', 'ault:amdvega', 'tsa:cn'
        ]
    )
    global_prog_environs = variable(typ.List[str], value=['PrgEnv-gnu'])

    # Inject external hooks
    @rfm.run_after('setup')
    def set_gpu_arch(self):
        hooks.set_gpu_arch(self)

    @rfm.run_before('run')
<<<<<<< HEAD
    def set_gpus_per_node(self):
        hooks.set_gpus_per_node(self)
=======
    def set_num_gpus_per_node(self):
        hooks.set_num_gpus_per_node(self)
>>>>>>> 601f7359


@rfm.simple_test
class build_gpu_pchase_check(BuildGpuPchase, SystemConfigCSCS):
    ''' Build the executable.'''

    @rfm.run_after('init')
    def set_prgenvs(self):
        self.valid_systems = (
            self.single_device_systems + self.multi_device_systems
        )
        self.valid_prog_environs = self.global_prog_environs
<<<<<<< HEAD


=======


>>>>>>> 601f7359
class RunPchaseBase(RunGpuPchase, SystemConfigCSCS):
    @rfm.run_after('init')
    def set_deps_and_prgenvs(self):
        self.depends_on('build_gpu_pchase_check')
        self.valid_systems = (
            self.single_device_systems + self.multi_device_systems
        )
        self.valid_prog_environs = self.global_prog_environs
        self.exclusive_access = True

    @rfm.require_deps
    def set_executable(self, build_gpu_pchase_check):
        self.executable = os.path.join(
            build_gpu_pchase_check().stagedir, 'pChase.x')


@rfm.simple_test
class gpu_l1_latency_check(RunPchaseBase):
    '''Measure L1 latency.

    The linked list fits in L1. The stride is set pretty large, but that does
    not matter for this case since everything is in L1.
    '''

    num_list_nodes = 16
    reference = {
        'dom:gpu': {
            'average_latency': (103, None, 0.1, 'clock cycles')
        },
        'daint:gpu': {
            'average_latency': (103, None, 0.1, 'clock cycles')
        },
        'tsa:cn': {
            'average_latency': (28, None, 0.1, 'clock cycles')
        },
        'ault:amda100': {
            'average_latency': (33, None, 0.1, 'clock cycles')
        },
        'ault:amdv100': {
            'average_latency': (28, None, 0.1, 'clock cycles')
        },
        'ault:amdvega': {
            'average_latency': (140, None, 0.1, 'clock cycles')
        },
    }


@rfm.simple_test
class gpu_l2_latency_check(RunPchaseBase):
    '''Measure the L2 latency.

    The linked list is larger than L1, but it fits in L2. The stride is set
    to be larger than L1's cache line to avoid any hits in L1.
    '''

    num_list_nodes = 5000
    reference = {
        'dom:gpu': {
            'average_latency': (290, None, 0.1, 'clock cycles')
        },
        'daint:gpu': {
            'average_latency': (258, None, 0.1, 'clock cycles')
        },
        'tsa:cn': {
            'average_latency': (215, None, 0.1, 'clock cycles')
        },
        'ault:amda100': {
            'average_latency': (204, None, 0.1, 'clock cycles')
        },
        'ault:amdv100': {
            'average_latency': (215, None, 0.1, 'clock cycles')
        },
        'ault:amdvega': {
            'average_latency': (290, None, 0.1, 'clock cycles')
        },
    }


@rfm.simple_test
class gpu_dram_latency_check(RunPchaseBase):
    '''Measure the DRAM latency.

    The linked list is large enough to fill the last cache level. Also, the
    stride during the traversal must me large enough that there are no
    cache hits at all.
    '''

    num_list_nodes = 2000000
    reference = {
        'dom:gpu': {
            'average_latency': (506, None, 0.1, 'clock cycles')
        },
        'daint:gpu': {
            'average_latency': (506, None, 0.1, 'clock cycles')
        },
        'tsa:cn': {
            'average_latency': (425, None, 0.1, 'clock cycles')
        },
        'ault:amda100': {
            'average_latency': (560, None, 0.1, 'clock cycles')
        },
        'ault:amdv100': {
            'average_latency': (425, None, 0.1, 'clock cycles')
        },
        'ault:amdvega': {
            'average_latency': (625, None, 0.1, 'clock cycles')
        },
    }


@rfm.simple_test
class gpu_latency_d2d_check(RunGpuPchaseD2D, SystemConfigCSCS):
    '''Measure the latency to remote device.

    Depending on the list size, the data might be cached in different places.
    A list_size of 2000000 will place the list on the DRAM of the remote
    device.
    '''

    list_size = parameter([5000, 2000000])

    @rfm.run_after('init')
    def set_deps_and_prgenvs(self):
        self.depends_on('build_gpu_pchase_check')
        self.valid_systems = self.multi_device_systems
        self.valid_prog_environs = self.global_prog_environs
        self.num_list_nodes = self.list_size

    @rfm.run_before('performance')
    def set_references(self):
        if self.list_size == 5000:
            self.reference = {
                'tsa:cn': {
                    'average_latency': (2981, None, 0.1, 'clock cycles')
                },
                'ault:amda100': {
                    'average_latency': (760, None, 0.1, 'clock cycles')
                },
                'ault:amdv100': {
                    'average_latency': (760, None, 0.1, 'clock cycles')
                },
                'ault:amdvega': {
                    'average_latency': (315, None, 0.1, 'clock cycles')
                },
            }
        elif self.list_size == 2000000:
            self.reference = {
                'tsa:cn': {
                    'average_latency': (3219, None, 0.1, 'clock cycles')
                },
                'ault:amda100': {
                    'average_latency': (1120, None, 0.1, 'clock cycles')
                },
                'ault:amdv100': {
                    'average_latency': (760, None, 0.1, 'clock cycles')
                },
                'ault:amdvega': {
                    'average_latency': (
                        3550, None, 0.1, 'clock cycles'
                    )
                },
            }

    @rfm.require_deps
    def set_executable(self, build_gpu_pchase_check):
        self.executable = os.path.join(
            build_gpu_pchase_check().stagedir, 'pChase.x')<|MERGE_RESOLUTION|>--- conflicted
+++ resolved
@@ -8,13 +8,8 @@
 import reframe.utility.typecheck as typ
 import reframe as rfm
 
-<<<<<<< HEAD
-import cscslib.microbenchmarks.gpu.hooks as hooks
-from library.microbenchmarks.gpu.pointer_chase import *
-=======
 import cscstests.microbenchmarks.gpu.hooks as hooks
 from hpctestlib.microbenchmarks.gpu.pointer_chase import *
->>>>>>> 601f7359
 
 
 class SystemConfigCSCS(rfm.RegressionMixin):
@@ -39,13 +34,8 @@
         hooks.set_gpu_arch(self)
 
     @rfm.run_before('run')
-<<<<<<< HEAD
-    def set_gpus_per_node(self):
-        hooks.set_gpus_per_node(self)
-=======
     def set_num_gpus_per_node(self):
         hooks.set_num_gpus_per_node(self)
->>>>>>> 601f7359
 
 
 @rfm.simple_test
@@ -58,13 +48,8 @@
             self.single_device_systems + self.multi_device_systems
         )
         self.valid_prog_environs = self.global_prog_environs
-<<<<<<< HEAD
-
-
-=======
-
-
->>>>>>> 601f7359
+
+
 class RunPchaseBase(RunGpuPchase, SystemConfigCSCS):
     @rfm.run_after('init')
     def set_deps_and_prgenvs(self):
