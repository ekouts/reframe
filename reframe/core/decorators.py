# Copyright 2016-2021 Swiss National Supercomputing Centre (CSCS/ETH Zurich)
# ReFrame Project Developers. See the top-level LICENSE file for details.
#
# SPDX-License-Identifier: BSD-3-Clause

#
# Decorators used for the definition of tests
#

__all__ = [
    'simple_test', 'required_version',
    'require_deps', 'run_before', 'run_after'
]


import collections
import inspect
import sys
import traceback

import reframe.utility.osext as osext
<<<<<<< HEAD
=======
import reframe.core.warnings as warn
import reframe.core.hooks as hooks
>>>>>>> 13af7176
from reframe.core.exceptions import (ReframeSyntaxError,
                                     SkipTestError,
                                     user_frame)
from reframe.core.logging import getlogger
from reframe.core.pipeline import RegressionTest
from reframe.utility.versioning import VersionValidator


def _register_test(cls, args=None):
    '''Register the test.

    Register the test with _rfm_use_params=True. This additional argument flags
    this case to consume the parameter space. Otherwise, the regression test
    parameters would simply be initialized to None.
    '''
    def _instantiate(cls, args):
        if isinstance(args, collections.abc.Sequence):
            return cls(*args, _rfm_use_params=True)
        elif isinstance(args, collections.abc.Mapping):
            args['_rfm_use_params'] = True
            return cls(**args)
        elif args is None:
            return cls(_rfm_use_params=True)

    def _instantiate_all():
        ret = []
        for cls, args in mod.__rfm_test_registry:
            try:
                if cls in mod.__rfm_skip_tests:
                    continue

            except AttributeError:
                mod.__rfm_skip_tests = set()

            try:
                ret.append(_instantiate(cls, args))
            except SkipTestError as e:
                getlogger().warning(f'skipping test {cls.__name__!r}: {e}')
            except Exception:
                frame = user_frame(*sys.exc_info())
                filename = frame.filename if frame else 'n/a'
                lineno = frame.lineno if frame else 'n/a'
                getlogger().warning(
                    f"skipping test {cls.__name__!r} due to errors: "
                    f"use `-v' for more information\n"
                    f"    FILE: {filename}:{lineno}"
                )
                getlogger().verbose(traceback.format_exc())

        return ret

    mod = inspect.getmodule(cls)
    if not hasattr(mod, '_rfm_gettests'):
        mod._rfm_gettests = _instantiate_all

    try:
        mod.__rfm_test_registry.append((cls, args))
    except AttributeError:
        mod.__rfm_test_registry = [(cls, args)]


def _validate_test(cls):
    if not issubclass(cls, RegressionTest):
        raise ReframeSyntaxError('the decorated class must be a '
                                 'subclass of RegressionTest')

    if (cls.is_abstract()):
        raise ValueError(f'decorated test ({cls.__qualname__!r}) has one or '
                         f'more undefined parameters')

    conditions = [VersionValidator(v) for v in cls._rfm_required_version]
    if (cls._rfm_required_version and
        not any(c.validate(osext.reframe_version()) for c in conditions)):

        getlogger().warning(f"skipping incompatible test "
                            f"'{cls.__qualname__}': not valid for ReFrame "
                            f"version {osext.reframe_version().split('-')[0]}")
        return False

    return True


def simple_test(cls):
    '''Class decorator for registering tests with ReFrame.

    The decorated class must derive from
    :class:`reframe.core.pipeline.RegressionTest`.  This decorator is also
    available directly under the :mod:`reframe` module.

    .. versionadded:: 2.13
    '''
    if _validate_test(cls):
        for _ in cls.param_space:
            _register_test(cls)

    return cls


<<<<<<< HEAD
=======
def parameterized_test(*inst):
    '''Class decorator for registering multiple instantiations of a test class.

   The decorated class must derive from
   :class:`reframe.core.pipeline.RegressionTest`. This decorator is also
   available directly under the :mod:`reframe` module.

   :arg inst: The different instantiations of the test. Each instantiation
        argument may be either a sequence or a mapping.

   .. versionadded:: 2.13

   .. note::
      This decorator does not instantiate any test.  It only registers them.
      The actual instantiation happens during the loading phase of the test.

   .. deprecated:: 3.6.0

      Please use the :func:`~reframe.core.pipeline.RegressionTest.parameter`
      built-in instead.

    '''

    warn.user_deprecation_warning(
        'the @parameterized_test decorator is deprecated; '
        'please use the parameter() built-in instead',
        from_version='3.6.0'
    )

    def _do_register(cls):
        if _validate_test(cls):
            if not cls.param_space.is_empty():
                raise ValueError(
                    f'{cls.__qualname__!r} is already a parameterized test'
                )

            for args in inst:
                _register_test(cls, args)

        return cls

    return _do_register


>>>>>>> 13af7176
def required_version(*versions):
    '''Class decorator for specifying the required ReFrame versions for the
    following test.

    If the test is not compatible with the current ReFrame version it will be
    skipped.

    :arg versions: A list of ReFrame version specifications that this test is
      allowed to run. A version specification string can have one of the
      following formats:

      1. ``VERSION``: Specifies a single version.
      2. ``{OP}VERSION``, where ``{OP}`` can be any of ``>``, ``>=``, ``<``,
         ``<=``, ``==`` and ``!=``. For example, the version specification
         string ``'>=3.5.0'`` will allow the following test to be loaded only
         by ReFrame 3.5.0 and higher. The ``==VERSION`` specification is the
         equivalent of ``VERSION``.
      3. ``V1..V2``: Specifies a range of versions.

      You can specify multiple versions with this decorator, such as
      ``@required_version('3.5.1', '>=3.5.6')``, in which case the test will be
      selected if *any* of the versions is satisfied, even if the versions
      specifications are conflicting.

    .. versionadded:: 2.13

    .. versionchanged:: 3.5.0

       Passing ReFrame version numbers that do not comply with the `semantic
       versioning <https://semver.org/>`__ specification is deprecated.
       Examples of non-compliant version numbers are ``3.5`` and ``3.5-dev0``.
       These should be written as ``3.5.0`` and ``3.5.0-dev.0``.

    '''
    warn.user_deprecation_warning(
        "the '@required_version' decorator is deprecated; please set "
        "the 'require_version' parameter in the class definition instead",
        from_version='3.7.0'
    )

    if not versions:
        raise ValueError('no versions specified')

    conditions = [VersionValidator(v) for v in versions]

    def _skip_tests(cls):
        mod = inspect.getmodule(cls)
        if not hasattr(mod, '__rfm_skip_tests'):
            mod.__rfm_skip_tests = set()

        if not any(c.validate(osext.reframe_version()) for c in conditions):
            getlogger().warning(
                f"skipping incompatible test '{cls.__qualname__}': not valid "
                f"for ReFrame version {osext.reframe_version().split('-')[0]}"
            )
            mod.__rfm_skip_tests.add(cls)

        return cls

    return _skip_tests


# Valid pipeline stages that users can specify in the `run_before()` and
# `run_after()` decorators
_USER_PIPELINE_STAGES = (
    'init', 'setup', 'compile', 'run', 'sanity', 'performance', 'cleanup'
)


def run_before(stage):
    '''Decorator for attaching a test method to a pipeline stage.

    .. deprecated:: 3.7.0
       Please use the :func:`~reframe.core.pipeline.RegressionMixin.run_before`
       built-in function.

    '''
    warn.user_deprecation_warning(
        'using the @rfm.run_before decorator from the rfm module is '
        'deprecated; please use the built-in decorator @run_before instead.',
        from_version='3.7.0'
    )
    if stage not in _USER_PIPELINE_STAGES:
        raise ValueError(f'invalid pipeline stage specified: {stage!r}')

    if stage == 'init':
        raise ValueError('pre-init hooks are not allowed')

    return hooks.attach_to('pre_' + stage)


def run_after(stage):
    '''Decorator for attaching a test method to a pipeline stage.

    .. deprecated:: 3.7.0
       Please use the :func:`~reframe.core.pipeline.RegressionMixin.run_after`
       built-in function.

    '''
    warn.user_deprecation_warning(
        'using the @rfm.run_after decorator from the rfm module is '
        'deprecated; please use the built-in decorator @run_after instead.',
        from_version='3.7.0'
    )
    if stage not in _USER_PIPELINE_STAGES:
        raise ValueError(f'invalid pipeline stage specified: {stage!r}')

    # Map user stage names to the actual pipeline functions if needed
    if stage == 'init':
        stage = '__init__'
    elif stage == 'compile':
        stage = 'compile_wait'
    elif stage == 'run':
        stage = 'run_wait'

    return hooks.attach_to('post_' + stage)


def require_deps(fn):
    '''Decorator to denote that a function will use the test dependencies.

    .. versionadded:: 2.21

    .. deprecated:: 3.7.0
       Please use the
       :func:`~reframe.core.pipeline.RegressionTest.require_deps` built-in
       function.

    '''
    warn.user_deprecation_warning(
        'using the @rfm.require_deps decorator from the rfm module is '
        'deprecated; please use the built-in decorator @require_deps instead.',
        from_version='3.7.0'
    )
    return hooks.require_deps(fn)<|MERGE_RESOLUTION|>--- conflicted
+++ resolved
@@ -19,11 +19,8 @@
 import traceback
 
 import reframe.utility.osext as osext
-<<<<<<< HEAD
-=======
 import reframe.core.warnings as warn
 import reframe.core.hooks as hooks
->>>>>>> 13af7176
 from reframe.core.exceptions import (ReframeSyntaxError,
                                      SkipTestError,
                                      user_frame)
@@ -122,53 +119,6 @@
     return cls
 
 
-<<<<<<< HEAD
-=======
-def parameterized_test(*inst):
-    '''Class decorator for registering multiple instantiations of a test class.
-
-   The decorated class must derive from
-   :class:`reframe.core.pipeline.RegressionTest`. This decorator is also
-   available directly under the :mod:`reframe` module.
-
-   :arg inst: The different instantiations of the test. Each instantiation
-        argument may be either a sequence or a mapping.
-
-   .. versionadded:: 2.13
-
-   .. note::
-      This decorator does not instantiate any test.  It only registers them.
-      The actual instantiation happens during the loading phase of the test.
-
-   .. deprecated:: 3.6.0
-
-      Please use the :func:`~reframe.core.pipeline.RegressionTest.parameter`
-      built-in instead.
-
-    '''
-
-    warn.user_deprecation_warning(
-        'the @parameterized_test decorator is deprecated; '
-        'please use the parameter() built-in instead',
-        from_version='3.6.0'
-    )
-
-    def _do_register(cls):
-        if _validate_test(cls):
-            if not cls.param_space.is_empty():
-                raise ValueError(
-                    f'{cls.__qualname__!r} is already a parameterized test'
-                )
-
-            for args in inst:
-                _register_test(cls, args)
-
-        return cls
-
-    return _do_register
-
-
->>>>>>> 13af7176
 def required_version(*versions):
     '''Class decorator for specifying the required ReFrame versions for the
     following test.
