--- conflicted
+++ resolved
@@ -31,7 +31,8 @@
 
 
 @rfm.simple_test
-class CompileGpuPChase(pchase.BuildGpuPChaseBase, PchaseGlobal, hooks.SetCompileOpts):
+class CompileGpuPChase(pchase.BuildGpuPChaseBase, PchaseGlobal,
+                       hooks.SetCompileOpts):
     ''' Build the executable.'''
 
     def __init__(self):
@@ -39,76 +40,10 @@
             self.single_device_systems + self.multi_device_systems
         )
         self.valid_prog_environs = self.global_prog_environs
-<<<<<<< HEAD
-=======
-        self.exclusive_access = True
-        self.build_system = 'Make'
-        self.num_tasks = 0
-        self.num_tasks_per_node = 1
-        self.postbuild_cmds = ['ls .']
-        self.sanity_patterns = sn.assert_found(r'pChase.x', self.stdout)
-        self.maintainers = ['JO', 'SK']
-        self.tags = {'benchmark'}
-
-    @rfm.run_after('setup')
-    def select_makefile(self):
-        cp = self.current_partition.fullname
-        if cp == 'ault:amdvega':
-            self.build_system.makefile = 'makefile.hip'
-        else:
-            self.build_system.makefile = 'makefile.cuda'
-
-    @rfm.run_after('setup')
-    def set_gpu_arch(self):
-        cp = self.current_partition.fullname
-
-        # Deal with the NVIDIA options first
-        nvidia_sm = None
-        if cp in {'tsa:cn', 'ault:intelv100', 'ault:amdv100'}:
-            nvidia_sm = '70'
-        elif cp == 'ault:amda100':
-            nvidia_sm = '80'
-        elif cp in {'dom:gpu', 'daint:gpu'}:
-            nvidia_sm = '60'
-
-        if nvidia_sm:
-            self.build_system.cxxflags += [f'-arch=sm_{nvidia_sm}']
-            if cp in {'dom:gpu', 'daint:gpu'}:
-                self.modules += ['craype-accel-nvidia60', 'cdt-cuda']
-            else:
-                self.modules += ['cuda']
-
-        # Deal with the AMD options
-        amd_trgt = None
-        if cp == 'ault:amdvega':
-            amd_trgt = 'gfx906,gfx908'
-
-        if amd_trgt:
-            self.build_system.cxxflags += [f'--amdgpu-target={amd_trgt}']
-            self.modules += ['rocm']
-
-
-class GpuPointerChaseBase(rfm.RunOnlyRegressionTest, PchaseGlobal):
-    '''Base RunOnly class.
-
-    This runs the pointer chase algo on the linked list from the code compiled
-    in the executable from the test above. The list is fully customisable
-    through the command line, so the number of nodes, and the stride size for
-    each jump will determine where the memory hits occur. This stride is set to
-    32 node lengths (a node is 8 Bytes) to ensure that there is only a single
-    node per cache line. The number of node jumps is set relatively large to
-    ensure that the background effects are averaged out.
-
-    Derived tests MUST set the number of list nodes.
-    '''
-    num_list_nodes = variable(int)
-
-    # Use a large stride to ensure there's only a single node per cache line
-    stride = variable(int, value=32)
->>>>>>> 7d299b9b
-
-
-class RunGpuPChaseSingle(pchase.RunGpuPChaseSingle, PchaseGlobal, hooks.SetGPUsPerNode, hooks.SetCompileOpts):
+
+
+class RunGpuPChaseSingle(pchase.RunGpuPChaseSingle, PchaseGlobal,
+                         hooks.SetGPUsPerNode, hooks.SetCompileOpts):
     def __init__(self):
         self.depends_on('CompileGpuPChase')
         self.valid_systems = (
@@ -227,11 +162,13 @@
 
 
 @rfm.simple_test
-class GpuP2PLatencyP2P(pchase.RunGpuPChaseP2P, PchaseGlobal, hooks.SetGPUsPerNode, hooks.SetCompileOpts):
+class GpuP2PLatencyP2P(pchase.RunGpuPChaseP2P, PchaseGlobal,
+                       hooks.SetGPUsPerNode, hooks.SetCompileOpts):
     '''Measure the latency to remote device.
 
     Depending on the list size, the data might be cached in different places.
-    A list_size of 2000000 will place the list on the DRAM of the remote device.
+    A list_size of 2000000 will place the list on the DRAM of the remote
+    device.
     '''
 
     list_size = parameter([5000, 2000000])
