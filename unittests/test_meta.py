# Copyright 2016-2021 Swiss National Supercomputing Centre (CSCS/ETH Zurich)
# ReFrame Project Developers. See the top-level LICENSE file for details.
#
# SPDX-License-Identifier: BSD-3-Clause

import pytest

import reframe.core.meta as meta
import reframe.core.deferrable as deferrable

from reframe.core.exceptions import ReframeSyntaxError


@pytest.fixture
def MyMeta():
    '''Utility fixture just for convenience.'''
    class Foo(metaclass=meta.RegressionTestMeta):
        pass

    yield Foo


def test_class_attr_access():
    '''Catch access to sub-namespaces when they do not exist.'''
    def my_test(key):
        class MyMeta(meta.RegressionTestMeta):
            def __init__(cls, name, bases, namespace, **kwargs):
                getattr(cls, f'{key}')

        msg = f'has no attribute {key!r}'
        with pytest.raises(AttributeError, match=msg):
            class Foo(metaclass=MyMeta):
                pass

    my_test('_rfm_var_space')
    my_test('_rfm_param_space')


def test_directives(MyMeta):
    '''Test that directives are not available as instance attributes.'''

    def ext_fn(x):
        pass

    class MyTest(MyMeta):
        p = parameter()
        v = variable(int)
        bind(ext_fn, name='ext')
        run_before('run')(ext)
        run_after('run')(ext)
        require_deps(ext)
        deferrable(ext)
        sanity_function(ext)
        v = required
        final(ext)

        def __init__(self):
            assert not hasattr(self, 'parameter')
            assert not hasattr(self, 'variable')
            assert not hasattr(self, 'bind')
            assert not hasattr(self, 'run_before')
            assert not hasattr(self, 'run_after')
            assert not hasattr(self, 'require_deps')
            assert not hasattr(self, 'deferrable')
            assert not hasattr(self, 'sanity_function')
            assert not hasattr(self, 'required')
            assert not hasattr(self, 'final')

    MyTest()


def test_bind_directive(MyMeta):
    def ext_fn(x):
        return x

    ext_fn._rfm_foo = True

    class MyTest(MyMeta):
        bind(ext_fn)
        bind(ext_fn, name='ext')

        # Bound as different objects
        assert ext_fn is not ext

        # Correct object type
        assert all([
            type(x) is meta.RegressionTestMeta.WrappedFunction
            for x in [ext_fn, ext]
        ])

        # Test __setattr__ and __getattr__
        assert hasattr(ext, '_rfm_foo')
        ext._rfm_foo = False
        assert ext._rfm_foo == ext.fn._rfm_foo
        assert ext_fn._rfm_foo

        def __init__(self):
            assert self.ext_fn() is self
            assert self.ext() is self

    # Test __get__
    MyTest()

    # Test __call__
    assert MyTest.ext_fn(2) == 2
    assert MyTest.ext(2) == 2


def test_sanity_function_decorator(MyMeta):
    class Foo(MyMeta):
        @sanity_function
        def my_sanity(self):
            return True

    assert hasattr(Foo, '_rfm_sanity')
    assert Foo._rfm_sanity.__name__ == 'my_sanity'
    assert type(Foo._rfm_sanity()) is deferrable._DeferredExpression

    # Test override sanity
    class Bar(Foo):
        @sanity_function
        def extended_sanity(self):
            return self.my_sanity()

    assert hasattr(Bar, '_rfm_sanity')
    assert Bar._rfm_sanity.__name__ == 'extended_sanity'
    assert type(Bar._rfm_sanity()) is deferrable._DeferredExpression

    # Test bases lookup
    class Baz(MyMeta):
        pass

    class MyTest(Baz, Foo):
        pass

    assert hasattr(MyTest, '_rfm_sanity')
    assert MyTest._rfm_sanity.__name__ == 'my_sanity'
    assert type(MyTest._rfm_sanity()) is deferrable._DeferredExpression

    # Test incomplete sanity override
    with pytest.raises(ReframeSyntaxError):
        class MyWrongTest(Foo):
            def my_sanity(self):
                pass

    # Test error when double-declaring @sanity_function in the same class
    with pytest.raises(ReframeSyntaxError):
        class MyWrongTest(MyMeta):
            @sanity_function
            def sn_fn_a(self):
                pass

            @sanity_function
            def sn_fn_b(self):
                pass


def test_deferrable_decorator(MyMeta):
    class MyTest(MyMeta):
        @deferrable
        def my_deferrable(self):
            pass

    assert type(MyTest.my_deferrable()) is deferrable._DeferredExpression


def test_hook_attachments(MyMeta):
    class Foo(MyMeta):
        @run_after('setup')
        def hook_a(self):
            pass

        @run_before('compile')
        def hook_b(self):
            pass

        @run_after('run')
        def hook_c(self):
            pass

        @classmethod
        def hook_in_stage(cls, hook, stage):
            '''Assert that a hook is in a given registry stage.'''
            for h in cls._rfm_hook_registry:
                if h.__name__ == hook:
                    if stage in h.stages:
                        return True

                    break

            return False

    assert Foo.hook_in_stage('hook_a', 'post_setup')
    assert Foo.hook_in_stage('hook_b', 'pre_compile')
    assert Foo.hook_in_stage('hook_c', 'post_run')

    class Bar(Foo):
        @run_before('sanity')
        def hook_a(self):
            '''Convert to a pre-sanity hook'''

        def hook_b(self):
            '''No longer a hook'''

    assert not Bar.hook_in_stage('hook_a', 'post_setup')
    assert not Bar.hook_in_stage('hook_b', 'pre_compile')
<<<<<<< HEAD
    assert Bar.hook_in_stage('hook_c', 'post_run')
    assert Bar.hook_in_stage('hook_a', 'pre_sanity')

    class Baz(MyMeta):
        @run_before('setup')
        @run_after('compile')
        def hook_a(self):
            pass

        @run_before('run')
        def hook_d(self):
            pass

    class MyTest(Bar, Baz):
        '''Test multiple inheritance override.'''

    assert MyTest.hook_in_stage('hook_a', 'pre_sanity')
    assert not MyTest.hook_in_stage('hook_a', 'pre_setup')
    assert not MyTest.hook_in_stage('hook_a', 'post_compile')
    assert MyTest.hook_in_stage('hook_c', 'post_run')
    assert MyTest.hook_in_stage('hook_d', 'pre_run')
=======
    assert Bar.hook_in_stage('hook_c', 'post_run_wait')
    assert Bar.hook_in_stage('hook_a', 'pre_sanity')


def test_final(MyMeta):
    class Base(MyMeta):
        @final
        def foo(self):
            pass

    with pytest.raises(ReframeSyntaxError):
        class Derived(Base):
            def foo(self):
                '''Override attempt.'''

    class AllowFinalOverride(Base):
        '''Use flag to bypass the final override check.'''
        _rfm_override_final = True

        def foo(self):
            '''Overriding foo is now allowed.'''
>>>>>>> e98078a9
<|MERGE_RESOLUTION|>--- conflicted
+++ resolved
@@ -204,7 +204,6 @@
 
     assert not Bar.hook_in_stage('hook_a', 'post_setup')
     assert not Bar.hook_in_stage('hook_b', 'pre_compile')
-<<<<<<< HEAD
     assert Bar.hook_in_stage('hook_c', 'post_run')
     assert Bar.hook_in_stage('hook_a', 'pre_sanity')
 
@@ -226,9 +225,6 @@
     assert not MyTest.hook_in_stage('hook_a', 'post_compile')
     assert MyTest.hook_in_stage('hook_c', 'post_run')
     assert MyTest.hook_in_stage('hook_d', 'pre_run')
-=======
-    assert Bar.hook_in_stage('hook_c', 'post_run_wait')
-    assert Bar.hook_in_stage('hook_a', 'pre_sanity')
 
 
 def test_final(MyMeta):
@@ -247,5 +243,4 @@
         _rfm_override_final = True
 
         def foo(self):
-            '''Overriding foo is now allowed.'''
->>>>>>> e98078a9
+            '''Overriding foo is now allowed.'''