# Copyright 2016-2021 Swiss National Supercomputing Centre (CSCS/ETH Zurich)
# ReFrame Project Developers. See the top-level LICENSE file for details.
#
# SPDX-License-Identifier: BSD-3-Clause

import reframe as rfm
import reframe.utility.sanity as sn


<<<<<<< HEAD
@rfm.required_version('>=2.14.0')
=======
>>>>>>> a3d0b0cd
@rfm.parameterized_test(*([lang, linkage] for lang in ['c', 'f90']
                          for linkage in ['static', 'dynamic']))
class HDF5Test(rfm.RegressionTest):
    def __init__(self, lang, linkage):
        lang_names = {
            'c': 'C',
            'f90': 'Fortran 90'
        }
        self.linkage = linkage
        self.descr = lang_names[lang] + ' HDF5 ' + linkage.capitalize()
        self.sourcepath = f'h5ex_d_chunk.{lang}'
        self.valid_systems = ['daint:gpu', 'daint:mc', 'dom:gpu', 'dom:mc']
        if linkage == 'dynamic':
            self.valid_systems += ['eiger:mc', 'pilatus:mc']

        # PrgEnv-intel on Pilatus does not feature cray-hdf5 as of PE 21.02
        if self.current_system.name == 'pilatus':
            self.valid_prog_environs = ['PrgEnv-aocc', 'PrgEnv-cray',
                                        'PrgEnv-gnu']
        else:
            self.valid_prog_environs = ['PrgEnv-cray', 'PrgEnv-gnu',
                                        'PrgEnv-intel', 'PrgEnv-pgi']

        self.modules = ['cray-hdf5']
        self.keep_files = ['h5dump_out.txt']

        # C and Fortran write transposed matrix
        if lang == 'c':
            self.sanity_patterns = sn.all([
                sn.assert_found(r'Data as written to disk by hyberslabs',
                                self.stdout),
                sn.assert_found(r'Data as read from disk by hyperslab',
                                self.stdout),
                sn.assert_found(r'\(0,0\): 0, 1, 0, 0, 1, 0, 0, 1,',
                                'h5dump_out.txt'),
                sn.assert_found(r'\(0,0\): 0, 1, 0, 0, 1, 0, 0, 1,',
                                'h5dump_out.txt'),
                sn.assert_found(r'\(1,0\): 1, 1, 0, 1, 1, 0, 1, 1,',
                                'h5dump_out.txt'),
                sn.assert_found(r'\(2,0\): 0, 0, 0, 0, 0, 0, 0, 0,',
                                'h5dump_out.txt'),
                sn.assert_found(r'\(3,0\): 0, 1, 0, 0, 1, 0, 0, 1,',
                                'h5dump_out.txt'),
                sn.assert_found(r'\(4,0\): 1, 1, 0, 1, 1, 0, 1, 1,',
                                'h5dump_out.txt'),
                sn.assert_found(r'\(5,0\): 0, 0, 0, 0, 0, 0, 0, 0',
                                'h5dump_out.txt'),
            ])
        else:
            self.sanity_patterns = sn.all([
                sn.assert_found(r'Data as written to disk by hyberslabs',
                                self.stdout),
                sn.assert_found(r'Data as read from disk by hyperslab',
                                self.stdout),
                sn.assert_found(r'\(0,0\): 0, 1, 0, 0, 1, 0,',
                                'h5dump_out.txt'),
                sn.assert_found(r'\(1,0\): 1, 1, 0, 1, 1, 0,',
                                'h5dump_out.txt'),
                sn.assert_found(r'\(2,0\): 0, 0, 0, 0, 0, 0,',
                                'h5dump_out.txt'),
                sn.assert_found(r'\(3,0\): 0, 1, 0, 0, 1, 0,',
                                'h5dump_out.txt'),
                sn.assert_found(r'\(4,0\): 1, 1, 0, 1, 1, 0,',
                                'h5dump_out.txt'),
                sn.assert_found(r'\(5,0\): 0, 0, 0, 0, 0, 0,',
                                'h5dump_out.txt'),
                sn.assert_found(r'\(6,0\): 0, 1, 0, 0, 1, 0,',
                                'h5dump_out.txt'),
                sn.assert_found(r'\(7,0\): 1, 1, 0, 1, 1, 0',
                                'h5dump_out.txt'),
            ])

        self.num_tasks = 1
        self.num_tasks_per_node = 1
        self.build_system = 'SingleSource'
        self.build_system.ldflags = [f'-{linkage}']
        self.postrun_cmds = ['h5dump h5ex_d_chunk.h5 > h5dump_out.txt']

        self.maintainers = ['SO', 'RS']
        self.tags = {'production', 'craype'}<|MERGE_RESOLUTION|>--- conflicted
+++ resolved
@@ -7,10 +7,6 @@
 import reframe.utility.sanity as sn
 
 
-<<<<<<< HEAD
-@rfm.required_version('>=2.14.0')
-=======
->>>>>>> a3d0b0cd
 @rfm.parameterized_test(*([lang, linkage] for lang in ['c', 'f90']
                           for linkage in ['static', 'dynamic']))
 class HDF5Test(rfm.RegressionTest):
