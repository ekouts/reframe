--- conflicted
+++ resolved
@@ -19,12 +19,8 @@
 import reframe.core.hooks as hooks
 import reframe.utility as utils
 
-<<<<<<< HEAD
 from reframe.core.deferrable import deferrable, _DeferredPerformanceExpression
 from reframe.core.exceptions import ReframeSyntaxError, ReframeFatalError
-=======
-from reframe.core.exceptions import ReframeSyntaxError
->>>>>>> f44e37c7
 from reframe.core.runtime import runtime
 
 
@@ -242,15 +238,6 @@
 
         namespace['_rfm_local_param_space'] = localns
 
-<<<<<<< HEAD
-        # Directive to insert a regression test parameter directly in the
-        # class body as: `P0 = parameter([0,1,2,3])`.
-        namespace['parameter'] = parameters.TestParam
-
-        namespace['nodeparameter'] = parameters.NodeTestParam
-
-=======
->>>>>>> f44e37c7
         # Regression test var space defined at the class level
         namespace['_rfm_local_var_space'] = namespaces.LocalNamespace()
 
@@ -312,18 +299,11 @@
 
         '''
 
-<<<<<<< HEAD
-        directives = [
-            'parameter', 'variable', 'bind', 'run_before', 'run_after',
-            'require_deps', 'required', 'deferrable', 'sanity_function',
-            'final', 'performance_function', 'fixture', 'nodeparameter'
-=======
         # Collect the loggable properties
         loggable_props = []
         namespace['_rfm_loggable_props'] = [
             v.fget._rfm_loggable for v in namespace.values()
             if hasattr(v, 'fget') and hasattr(v.fget, '_rfm_loggable')
->>>>>>> f44e37c7
         ]
 
         for n in builtins.__all__ + ['bind']:
