--- conflicted
+++ resolved
@@ -6,13 +6,8 @@
 class AutomaticArraysCheck(rfm.RegressionTest):
     def __init__(self):
         super().__init__()
-<<<<<<< HEAD
-        self.valid_systems = ['daint:gpu', 'dom:gpu', 'kesch:cn', 'tsa:cn', 'arolla:cn']
-        self.valid_prog_environs = ['PrgEnv-cray', 'PrgEnv-cce', 'PrgEnv-pgi']
-=======
         self.valid_systems = ['daint:gpu', 'dom:gpu', 'kesch:cn']
         self.valid_prog_environs = ['PrgEnv-cray', 'PrgEnv-pgi']
->>>>>>> 892af98c
         if self.current_system.name in ['daint', 'dom']:
             self.modules = ['craype-accel-nvidia60']
         elif self.current_system.name == 'kesch':
@@ -20,29 +15,11 @@
             self.modules = ['cudatoolkit/8.0.61']
             # FIXME: workaround -- the variable should not be needed since
             # there is no GPUdirect in this check
-<<<<<<< HEAD
-            self.variables = {'MV2_USE_CUDA': '1'}
-        elif self.current_system.name == 'arolla':
-            self.exclusive_access = True
-            self.modules = [
-                'cuda92/toolkit/9.2.88',
-                'craype-accel-nvidia70',
-            ]
-        elif self.current_system.name == 'tsa':
-            self.exclusive_access = True
-            self.modules = [
-                'cuda10.0/toolkit/10.0.130',
-                'craype-accel-nvidia70',
-            ]
-
-        # This test requires an MPI compiler, although it uses a single task
-=======
             self.variables = {
                 'CRAY_ACCEL_TARGET': 'nvidia35',
                 'MV2_USE_CUDA': '1'
             }
         # This tets requires an MPI compiler, although it uses a single task
->>>>>>> 892af98c
         self.num_tasks = 1
         self.num_gpus_per_node = 1
         self.num_tasks_per_node = 1
@@ -56,11 +33,6 @@
         }
 
         self.arrays_reference = {
-            'PrgEnv-cce': {
-                'kesch:cn': {'time': (2.9E-04, None, 0.15)},
-                'arolla:cn': {'time': (2.9E-04, None, 0.15)},
-                'tsa:cn': {'time': (2.9E-04, None, 0.15)},
-            },
             'PrgEnv-cray': {
                 'daint:gpu': {'time': (5.7E-05, None, 0.15)},
                 'dom:gpu': {'time': (7.5E-05, None, 0.15)},
@@ -70,8 +42,6 @@
                 'daint:gpu': {'time': (6.4E-05, None, 0.15)},
                 'dom:gpu': {'time': (6.3E-05, None, 0.15)},
                 'kesch:cn': {'time': (1.4E-04, None, 0.15)},
-                'arolla:cn': {'time': (1.4E-04, None, 0.15)},
-                'tsa:cn': {'time': (1.4E-04, None, 0.15)},
             }
         }
 
@@ -82,26 +52,13 @@
         if environ.name.startswith('PrgEnv-cray'):
             envname = 'PrgEnv-cray'
             self.build_system.fflags += ['-hacc', '-hnoomp']
-        elif environ.name.startswith('PrgEnv-cce'):
-            envname = 'PrgEnv-cce'
-            self.build_system.fflags += ['-hacc', '-hnoomp']
         elif environ.name.startswith('PrgEnv-pgi'):
             envname = 'PrgEnv-pgi'
             self.build_system.fflags += ['-acc']
-<<<<<<< HEAD
-            if self.current_system.name in ['daint', 'dom']:
-=======
             if self.current_system.name == 'kesch':
                 self.build_system.fflags += ['-ta=tesla,cc35']
             elif self.current_system.name in ['daint', 'dom']:
->>>>>>> 892af98c
                 self.build_system.fflags += ['-ta=tesla,cc60', '-Mnorpath']
-            elif self.current_system.name == 'kesch':
-                self.build_system.fflags += ['-ta=tesla,cc35,cuda9.2']
-            elif self.current_system.name == 'arolla':
-                self.build_system.fflags += ['-ta=tesla,cc70,cuda9.2']
-            elif self.current_system.name == 'tsa':
-                self.build_system.fflags += ['-ta=tesla,cc70,cuda10.0']
         else:
             envname = environ.name
 
