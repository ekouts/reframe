{
    "$schema": "http://json-schema.org/draft-07/schema#",
    "$id": "https://raw.githubusercontent.com/eth-cscs/reframe/master/reframe/schemas/config.json",
    "title": "Validation schema for ReFrame's configuration file",
    "defs": {
        "alphanum_string": {
            "type": "string",
            "pattern": "([a-zA-Z0-9_]|-)+"
        },
        "system_ref": {
            "type": "array",
            "items": {"type": "string"}
        },
        "envvar_list": {
            "type": "array",
            "items": {
                "type": "array",
                "items": [
                    {
                        "type": "string",
                        "pattern": "([a-zA-Z_][a-zA-Z0-9_]*)"
                    },
                    {"type": "string"}
                ],
                "additionalProperties": false
            }
        },
        "modules_list": {
            "type": "array",
            "items": {
                "anyOf": [
                    {"type": "string"},
                    {
                        "type": "object",
                        "properties": {
                            "name": {"type": "string"},
                            "collection": {"type": "boolean"},
                            "path": {"type": ["string", "null"]}
                        },
                        "required": ["name"],
                        "additionalProperties": false
                    }
                ]
            }
        },
        "loglevel": {
            "type": "string",
            "enum": ["critical", "error", "warning", "info",
                     "verbose", "debug", "debug2", "undefined"]
        },
        "handler_common": {
            "type": "object",
            "properties": {
                "type": {
                    "type": "string",
                    "enum": ["file", "filelog", "graylog", "stream", "syslog"]
                },
                "level": {"$ref": "#/defs/loglevel"},
                "format": {"type": "string"},
                "datefmt": {"type": "string"}
            },
            "required": ["type"]
        },
        "file_handler": {
            "allOf": [
                {"$ref": "#/defs/handler_common"},
                {
                    "properties": {
                        "name": {"type": "string"},
                        "append": {"type": "boolean"},
                        "timestamp": {
                            "anyOf": [
                                {"type": "boolean"},
                                {"type": "string"}
                            ]
                        }
                    }
                }
            ]
        },
        "filelog_handler": {
            "allOf": [
                {"$ref": "#/defs/handler_common"},
                {
                    "properties": {
                        "basedir": {"type": "string"},
                        "prefix": {"type": "string"},
                        "append": {"type": "boolean"}
                    },
                    "required": ["prefix"]
                }
            ]
        },
        "graylog_handler": {
            "allOf": [
                {"$ref": "#/defs/handler_common"},
                {
                    "properties": {
                        "address": {"type": "string"},
                        "extras": {"type": "object"}
                    },
                    "required": ["address"]
                }
            ]
        },
        "stream_handler": {
            "allOf": [
                {"$ref": "#/defs/handler_common"},
                {
                    "properties": {
                        "name": {
                            "type": "string",
                            "enum": ["stdout", "stderr"]
                        }
                    }
                }
            ]
        },
        "syslog_handler": {
            "allOf": [
                {"$ref": "#/defs/handler_common"},
                {
                    "properties": {
                        "socktype": {
                            "type": "string",
                            "enum": ["tcp", "udp"]
                        },
                        "facility": {"type": "string",
                                     "enum": ["auth", "authpriv",
                                              "cron", "daemon",
                                              "ftp", "kern",
                                              "lpr", "mail",
                                              "news", "syslog",
                                              "user", "uucp",
                                              "local0", "local1",
                                              "local2", "local3",
                                              "local4", "local5",
                                              "local6", "local7"]},
                        "address": {"type": "string"}
                    },
                    "required": ["address"]
                }
            ]
        },
        "topology_info": {
            "type": "object",
            "properties": {
                "numa_nodes": {
                    "type": "array",
                    "items": {"type": "string"}
                },
                "sockets": {
                    "type": "array",
                    "items": {"type": "string"}
                },
                "cores": {
                    "type": "array",
                    "items": {"type": "string"}
                },
                "caches": {
                    "type": "array",
                    "items": {
                        "type": "object",
                        "properties": {
                            "type": {"type": "string"},
                            "size": {"type": "number"},
                            "linesize": {"type": "number"},
                            "associativity": {"type": "number"},
                            "num_cpus": {"type": "number"},
                            "cpusets": {
                                "type": "array",
                                "items": {"type": "string"}
                            }
                        }
                    }
                }
            }
        },
        "processor_info": {
            "type": "object",
            "properties": {
                "arch": {"type": "string"},
                "num_cpus": {"type": "number"},
                "num_cpus_per_core": {"type": "number"},
                "num_cpus_per_socket": {"type": "number"},
                "num_sockets": {"type": "number"},
                "topology": {"$ref": "#/defs/topology_info"}
            },
            "additionalProperties": false
        },
        "device_info": {
            "type": "object",
            "properties": {
                "type": {"type": "string"},
                "arch": {"type": "string"},
                "num_devices": {"type": "number"}
            }
        }
    },
    "type": "object",
    "properties": {
        "systems": {
            "type": "array",
            "items": {
                "type": "object",
                "properties": {
                    "name": {"$ref": "#/defs/alphanum_string"},
                    "descr": {"type": "string"},
                    "hostnames": {
                        "type": "array",
                        "items": {"type": "string"}
                    },
                    "modules_system": {
                        "type": "string",
                        "enum": ["tmod", "tmod31", "tmod32", "tmod4",
                                 "lmod", "nomod", "spack"]
                    },
                    "modules": {"$ref": "#/defs/modules_list"},
                    "variables": {"$ref": "#/defs/envvar_list"},
                    "prefix": {"type": "string"},
                    "stagedir": {"type": "string"},
                    "outputdir": {"type": "string"},
                    "resourcesdir": {"type": "string"},
                    "partitions": {
                        "type": "array",
                        "items": {
                            "type": "object",
                            "properties": {
                                "name": {"$ref": "#/defs/alphanum_string"},
                                "descr": {"type": "string"},
                                "scheduler": {
                                    "type": "string",
                                    "enum": [
                                        "local", "pbs", "slurm",
                                        "squeue", "torque"
                                    ]
                                },
                                "launcher": {
                                    "type": "string",
                                    "enum": [
                                        "alps",  "ibrun", "local", "mpirun",
                                        "mpiexec", "srun", "srunalloc", "ssh",
                                        "upcrun", "upcxx-run"
                                    ]
                                },
                                "access": {
                                    "type": "array",
                                    "items": {"type": "string"}
                                },
                                "environs": {
                                    "type": "array",
                                    "items": {"type": "string"}
                                },
                                "container_platforms": {
                                    "type": "array",
                                    "items": {
                                        "type": "object",
                                        "properties": {
                                            "type": {
                                                "type": "string",
                                                "enum": [
                                                    "Docker", "Sarus",
                                                    "Shifter", "Singularity"
                                                ]
                                            },
                                            "modules": {
                                                "$ref": "#/defs/modules_list"
                                            },
                                            "variables": {
                                                "$ref": "#/defs/envvar_list"
                                            }
                                        },
                                        "required": ["type"]
                                    }
                                },
                                "modules": {"$ref": "#/defs/modules_list"},
                                "time_limit": {"type": ["string", "null"]},
                                "variables": {"$ref": "#/defs/envvar_list"},
                                "max_jobs": {"type": "number"},
                                "prepare_cmds": {
                                    "type": "array",
                                    "items": {"type": "string"}
                                 },
                                "processor": {"$ref": "#/defs/processor_info"},
                                "devices": {
                                    "type": "array",
                                    "items": {"$ref": "#/defs/device_info"}
                                },
                                "extras": {"type": "object"},
                                "resources": {
                                    "type": "array",
                                    "items": {
                                        "type": "object",
                                        "properties": {
                                            "name": {"type": "string"},
                                            "options": {
                                                "type": "array",
                                                "items": {"type": "string"}
                                            }
                                        },
                                        "required": ["name"],
                                        "additionalProperties": false
                                    }
                                }
                            },
                            "required": ["name", "scheduler", "launcher"],
                            "additionalProperties": false
                        },
                        "minItems": 1
                    }
                },
                "required": ["name", "hostnames", "partitions"],
                "additionalProperties": false
            }
        },
        "environments": {
            "type": "array",
            "items": {
                "type": "object",
                "properties": {
                    "name": {"type": "string"},
                    "modules": {"$ref": "#/defs/modules_list"},
                    "variables": {"$ref": "#/defs/envvar_list"},
                    "cc": {"type": "string"},
                    "cxx": {"type": "string"},
                    "ftn": {"type": "string"},
                    "cppflags": {
                        "type": "array",
                        "items": {"type": "string"}
                    },
                    "cflags": {
                        "type": "array",
                        "items": {"type": "string"}
                    },
                    "cxxflags": {
                        "type": "array",
                        "items": {"type": "string"}
                    },
                    "fflags": {
                        "type": "array",
                        "items": {"type": "string"}
                    },
                    "ldflags": {
                        "type": "array",
                        "items": {"type": "string"}
                    },
                    "target_systems": {"$ref": "#/defs/system_ref"}
                },
                "required": ["name"],
                "additionalProperties": false
            }
        },
        "schedulers": {
            "type": "array",
            "items": {
                "type": "object",
                "properties": {
                    "name": {
                        "type": "string",
                        "enum": ["local", "pbs", "slurm", "squeue", "torque"]
                    },
                    "ignore_reqnodenotavail": {"type": "boolean"},
                    "resubmit_on_errors": {
                        "type": "array",
                        "items": {"type": "string"}
                    },
                    "job_submit_timeout": {"type": "number"},
                    "target_systems": {"$ref": "#/defs/system_ref"},
                    "use_nodes_option": {"type": "boolean"}
                },
                "required": ["name"],
                "additionalProperties": false
            }
        },
        "logging": {
            "type": "array",
            "items": {
                "type": "object",
                "properties": {
                    "level": {"$ref": "#/defs/loglevel"},
                    "handlers": {
                        "type": "array",
                        "items": {
                            "anyOf": [
                                {"$ref": "#/defs/file_handler"},
                                {"$ref": "#/defs/filelog_handler"},
                                {"$ref": "#/defs/graylog_handler"},
                                {"$ref": "#/defs/stream_handler"},
                                {"$ref": "#/defs/syslog_handler"}
                            ]
                        },
                        "minItems": 1
                    },
                    "handlers_perflog": {
                        "type": "array",
                        "items": {
                            "anyOf": [
                                {"$ref": "#/defs/file_handler"},
                                {"$ref": "#/defs/filelog_handler"},
                                {"$ref": "#/defs/graylog_handler"},
                                {"$ref": "#/defs/stream_handler"},
                                {"$ref": "#/defs/syslog_handler"}
                            ]
                        }
                    },
                    "target_systems": {"$ref": "#/defs/system_ref"}
                },
                "required": ["handlers", "handlers_perflog"],
                "additionalProperties": false
            }
        },
        "modes": {
            "type": "array",
            "items": {
                "type": "object",
                "properties": {
                    "name": {"type": "string"},
                    "options": {
                        "type": "array",
                        "items": {"type": "string"}
                    },
                    "target_systems": {"$ref": "#/defs/system_ref"}
                },
                "required": ["name"],
                "additionalProperties": false
            }
        },
        "general": {
            "type": "array",
            "items": {
                "type": "object",
                "properties": {
                    "check_search_path": {
                        "type": "array",
                        "items": {"type": "string"}
                    },
                    "check_search_recursive": {"type": "boolean"},
                    "clean_stagedir": {"type": "boolean"},
                    "colorize": {"type": "boolean"},
                    "ignore_check_conflicts": {"type": "boolean"},
                    "trap_job_errors": {"type": "boolean"},
                    "keep_stage_files": {"type": "boolean"},
                    "module_map_file": {"type": "string"},
                    "module_mappings": {
                        "type": "array",
                        "items": {"type": "string"}
                    },
                    "non_default_craype": {"type": "boolean"},
                    "purge_environment": {"type": "boolean"},
                    "report_file": {"type": "string"},
<<<<<<< HEAD
                    "report_junit": {"type": ["string", "null"]},
=======
                    "resolve_module_conflicts": {"type": "boolean"},
>>>>>>> d31f4f7f
                    "save_log_files": {"type": "boolean"},
                    "target_systems": {"$ref": "#/defs/system_ref"},
                    "timestamp_dirs": {"type": "string"},
                    "unload_modules": {"$ref": "#/defs/modules_list"},
                    "use_login_shell": {"type": "boolean"},
                    "user_modules": {"$ref": "#/defs/modules_list"},
                    "verbose": {"type": "number"}
                },
                "additionalProperties": false
            }
        }
    },
    "required": ["systems", "environments", "logging"],
    "additionalProperties": false,
    "defaults": {
        "environments/modules": [],
        "environments/variables": [],
        "environments/cc": "cc",
        "environments/cxx": "CC",
        "environments/ftn": "ftn",
        "environments/cppflags": [],
        "environments/cflags": [],
        "environments/cxxflags": [],
        "environments/fflags": [],
        "environments/ldflags": [],
        "environments/target_systems": ["*"],
        "general/check_search_path": ["${RFM_INSTALL_PREFIX}/checks/"],
        "general/check_search_recursive": false,
        "general/clean_stagedir": true,
        "general/colorize": true,
        "general/ignore_check_conflicts": false,
        "general/trap_job_errors": false,
        "general/keep_stage_files": false,
        "general/module_map_file": "",
        "general/module_mappings": [],
        "general/non_default_craype": false,
        "general/purge_environment": false,
        "general/report_file": "${HOME}/.reframe/reports/run-report.json",
<<<<<<< HEAD
        "general/report_junit": null,
=======
        "general/resolve_module_conflicts": true,
>>>>>>> d31f4f7f
        "general/save_log_files": false,
        "general/target_systems": ["*"],
        "general/timestamp_dirs": "",
        "general/unload_modules": [],
        "general/use_login_shell": false,
        "general/user_modules": [],
        "general/verbose": 0,
        "logging/level": "undefined",
        "logging/target_systems": ["*"],
        "logging/handlers*/*_level": "info",
        "logging/handlers*/*_format": "%(message)s",
        "logging/handlers*/*_datefmt": "%FT%T",
        "logging/handlers*/file_append": false,
        "logging/handlers*/file_name": "",
        "logging/handlers*/file_timestamp": false,
        "logging/handlers*/filelog_append": true,
        "logging/handlers*/filelog_basedir": "./perflogs",
        "logging/handlers*/graylog_extras": {},
        "logging/handlers*/stream_name": "stdout",
        "logging/handlers*/syslog_socktype": "udp",
        "logging/handlers*/syslog_facility": "user",
        "modes/options": [],
        "modes/target_systems": ["*"],
        "schedulers/ignore_reqnodenotavail": false,
        "schedulers/resubmit_on_errors": [],
        "schedulers/job_submit_timeout": 60,
        "schedulers/target_systems": ["*"],
        "schedulers/use_nodes_option": false,
        "systems/descr": "",
        "systems/modules_system": "nomod",
        "systems/modules": [],
        "systems/variables": [],
        "systems/prefix": ".",
        "systems/outputdir": "",
        "systems/resourcesdir": ".",
        "systems/stagedir": "",
        "systems/partitions/descr": "",
        "systems/partitions/access": [],
        "systems/partitions/environs": [],
        "systems/partitions/container_platforms": [],
        "systems/partitions/container_platforms/*modules": [],
        "systems/partitions/container_platforms/*variables": [],
        "systems/partitions/resources": [],
        "systems/partitions/resources/options": [],
        "systems/partitions/modules": [],
        "systems/partitions/variables": [],
        "systems/partitions/max_jobs": 8,
        "systems/partitions/prepare_cmds": [],
        "systems/partitions/processor": {},
        "systems/partitions/devices": [],
        "systems/partitions/extras": {}
    }
}<|MERGE_RESOLUTION|>--- conflicted
+++ resolved
@@ -448,11 +448,8 @@
                     "non_default_craype": {"type": "boolean"},
                     "purge_environment": {"type": "boolean"},
                     "report_file": {"type": "string"},
-<<<<<<< HEAD
                     "report_junit": {"type": ["string", "null"]},
-=======
                     "resolve_module_conflicts": {"type": "boolean"},
->>>>>>> d31f4f7f
                     "save_log_files": {"type": "boolean"},
                     "target_systems": {"$ref": "#/defs/system_ref"},
                     "timestamp_dirs": {"type": "string"},
@@ -491,11 +488,8 @@
         "general/non_default_craype": false,
         "general/purge_environment": false,
         "general/report_file": "${HOME}/.reframe/reports/run-report.json",
-<<<<<<< HEAD
         "general/report_junit": null,
-=======
         "general/resolve_module_conflicts": true,
->>>>>>> d31f4f7f
         "general/save_log_files": false,
         "general/target_systems": ["*"],
         "general/timestamp_dirs": "",
