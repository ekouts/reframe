# Copyright 2016-2021 Swiss National Supercomputing Centre (CSCS/ETH Zurich)
# ReFrame Project Developers. See the top-level LICENSE file for details.
#
# SPDX-License-Identifier: BSD-3-Clause

import reframe as rfm
import reframe.utility.sanity as sn


<<<<<<< HEAD
@rfm.required_version('>=2.16.0')
=======
>>>>>>> a3d0b0cd
@rfm.parameterized_test(['production'])
class AlltoallTest(rfm.RegressionTest):
    def __init__(self, variant):
        self.strict_check = False
        self.valid_systems = ['daint:gpu', 'dom:gpu']
        self.descr = 'Alltoall OSU microbenchmark'
        self.build_system = 'Make'
        self.build_system.makefile = 'Makefile_alltoall'
        self.executable = './osu_alltoall'
        # The -m option sets the maximum message size
        # The -x option sets the number of warm-up iterations
        # The -i option sets the number of iterations
        self.executable_opts = ['-m', '8', '-x', '1000', '-i', '20000']
        self.valid_prog_environs = ['PrgEnv-cray', 'PrgEnv-gnu',
                                    'PrgEnv-intel']
        self.maintainers = ['RS', 'AJ']
        self.sanity_patterns = sn.assert_found(r'^8', self.stdout)
        self.perf_patterns = {
            'latency': sn.extractsingle(r'^8\s+(?P<latency>\S+)',
                                        self.stdout, 'latency', float)
        }
        self.tags = {variant, 'benchmark', 'craype'}
        self.reference = {
            'dom:gpu': {
                'latency': (8.23, None, 0.1, 'us')
            },
            'daint:gpu': {
                'latency': (20.73, None, 2.0, 'us')
            }
        }
        self.num_tasks_per_node = 1
        self.num_gpus_per_node  = 1
        if self.current_system.name == 'daint':
            self.num_tasks = 16
        else:
            self.num_tasks = 6

        self.extra_resources = {
            'switches': {
                'num_switches': 1
            }
        }


@rfm.simple_test
class FlexAlltoallTest(rfm.RegressionTest):
    def __init__(self):
        self.valid_systems = ['daint:gpu', 'daint:mc', 'dom:gpu', 'dom:mc',
                              'arolla:cn', 'arolla:pn', 'tsa:cn', 'tsa:pn']
        self.valid_prog_environs = ['PrgEnv-cray']
        if self.current_system.name in ['arolla', 'tsa']:
            self.exclusive_access = True
            self.valid_prog_environs = ['PrgEnv-gnu', 'PrgEnv-pgi']

        self.descr = 'Flexible Alltoall OSU test'
        self.build_system = 'Make'
        self.build_system.makefile = 'Makefile_alltoall'
        self.executable = './osu_alltoall'
        self.maintainers = ['RS', 'AJ']
        self.num_tasks_per_node = 1
        self.num_tasks = 0
        self.sanity_patterns = sn.assert_found(r'^1048576', self.stdout)
        self.tags = {'diagnostic', 'ops', 'benchmark', 'craype'}


<<<<<<< HEAD
@rfm.required_version('>=2.16.0')
=======
>>>>>>> a3d0b0cd
@rfm.parameterized_test(['small'], ['large'])
class AllreduceTest(rfm.RegressionTest):
    def __init__(self, variant):
        self.strict_check = False
        self.valid_systems = ['daint:gpu', 'daint:mc']
        if variant == 'small':
            self.valid_systems += ['dom:gpu', 'dom:mc']

        self.descr = 'Allreduce OSU microbenchmark'
        self.build_system = 'Make'
        self.build_system.makefile = 'Makefile_allreduce'
        self.executable = './osu_allreduce'
        # The -x option controls the number of warm-up iterations
        # The -i option controls the number of iterations
        self.executable_opts = ['-m', '8', '-x', '1000', '-i', '20000']
        self.valid_prog_environs = ['PrgEnv-gnu']
        self.maintainers = ['RS', 'AJ']
        self.sanity_patterns = sn.assert_found(r'^8', self.stdout)
        self.perf_patterns = {
            'latency': sn.extractsingle(r'^8\s+(?P<latency>\S+)',
                                        self.stdout, 'latency', float)
        }
        self.tags = {'production', 'benchmark', 'craype'}
        if variant == 'small':
            self.num_tasks = 6
            self.reference = {
                'dom:gpu': {
                    'latency': (5.67, None, 0.05, 'us')
                },
                'daint:gpu': {
                    'latency': (9.30, None, 0.75, 'us')
                },
                'daint:mc': {
                    'latency': (11.74, None, 1.51, 'us')
                }
            }
        else:
            self.num_tasks = 16
            self.reference = {
                'daint:gpu': {
                    'latency': (13.62, None, 1.16, 'us')
                },
                'daint:mc': {
                    'latency': (19.07, None, 1.64, 'us')
                }
            }

        self.num_tasks_per_node = 1
        self.num_gpus_per_node  = 1
        self.extra_resources = {
            'switches': {
                'num_switches': 1
            }
        }


class P2PBaseTest(rfm.RegressionTest):
    def __init__(self):
        self.exclusive_access = True
        self.strict_check = False
        self.num_tasks = 2
        self.num_tasks_per_node = 1
        self.descr = 'P2P microbenchmark'
        self.build_system = 'Make'
        self.build_system.makefile = 'Makefile_p2p'
        if self.current_system.name in ['arolla', 'tsa']:
            self.exclusive_access = True
            self.valid_prog_environs = ['PrgEnv-gnu', 'PrgEnv-pgi']
        else:
            self.valid_prog_environs = ['PrgEnv-cray', 'PrgEnv-gnu',
                                        'PrgEnv-intel']
        self.maintainers = ['RS', 'AJ']
        self.tags = {'production', 'benchmark', 'craype'}
        self.sanity_patterns = sn.assert_found(r'^4194304', self.stdout)

        self.extra_resources = {
            'switches': {
                'num_switches': 1
            }
        }


<<<<<<< HEAD
@rfm.required_version('>=2.16.0')
=======
>>>>>>> a3d0b0cd
@rfm.simple_test
class P2PCPUBandwidthTest(P2PBaseTest):
    def __init__(self):
        super().__init__()
        self.valid_systems = ['daint:gpu', 'daint:mc', 'dom:gpu', 'dom:mc',
                              'arolla:cn', 'tsa:cn', 'eiger:mc', 'pilatus:mc']
        self.executable = './p2p_osu_bw'
        self.executable_opts = ['-x', '100', '-i', '1000']
        self.reference = {
            'daint:gpu': {
                'bw': (9607.0, -0.10, None, 'MB/s')
            },
            'daint:mc': {
                'bw': (9649.0, -0.10, None, 'MB/s')
            },
            'dom:gpu': {
                'bw': (9476.3, -0.05, None, 'MB/s')
            },
            'dom:mc': {
                'bw': (9528.0, -0.20, None, 'MB/s')
            },
            'eiger:mc': {
                'bw': (12240.0, -0.10, None, 'MB/s')
            },
            'pilatus:mc': {
                'bw': (12240.0, -0.10, None, 'MB/s')
            },
            # keeping as reference:
            # 'monch:compute': {
            #     'bw': (6317.84, -0.15, None, 'MB/s')
            # },
        }
        self.perf_patterns = {
            'bw': sn.extractsingle(r'^4194304\s+(?P<bw>\S+)',
                                   self.stdout, 'bw', float)
        }


<<<<<<< HEAD
@rfm.required_version('>=2.16.0')
=======
>>>>>>> a3d0b0cd
@rfm.simple_test
class P2PCPULatencyTest(P2PBaseTest):
    def __init__(self):
        super().__init__()
        self.valid_systems = ['daint:gpu', 'daint:mc', 'dom:gpu', 'dom:mc',
                              'arolla:cn', 'tsa:cn', 'eiger:mc', 'pilatus:mc']
        self.executable_opts = ['-x', '100', '-i', '1000']

        self.executable = './p2p_osu_latency'
        self.reference = {
            'daint:gpu': {
                'latency': (1.30, None, 0.70, 'us')
            },
            'daint:mc': {
                'latency': (1.61, None, 0.85, 'us')
            },
            'dom:gpu': {
                'latency': (1.138, None, 0.10, 'us')
            },
            'dom:mc': {
                'latency': (1.24, None, 0.15, 'us')
            },
            'eiger:mc': {
                'latency': (2.33, None, 0.15, 'us')
            },
            'pilatus:mc': {
                'latency': (2.33, None, 0.15, 'us')
            },
            # keeping as reference:
            # 'monch:compute': {
            #     'latency': (1.27, None, 0.1, 'us')
            # },
        }
        self.perf_patterns = {
            'latency': sn.extractsingle(r'^8\s+(?P<latency>\S+)',
                                        self.stdout, 'latency', float)
        }


<<<<<<< HEAD
@rfm.required_version('>=2.16.0')
=======
>>>>>>> a3d0b0cd
@rfm.simple_test
class G2GBandwidthTest(P2PBaseTest):
    def __init__(self):
        super().__init__()
        self.valid_systems = ['daint:gpu', 'dom:gpu', 'arolla:cn', 'tsa:cn']
        self.num_gpus_per_node = 1
        self.executable = './p2p_osu_bw'
        self.executable_opts = ['-x', '100', '-i', '1000', '-d',
                                'cuda', 'D', 'D']

        self.reference = {
            'dom:gpu': {
                'bw': (8813.09, -0.05, None, 'MB/s')
            },
            'daint:gpu': {
                'bw': (8765.65, -0.1, None, 'MB/s')
            },
            '*': {
                'bw': (0, None, None, 'MB/s')
            }
        }
        self.perf_patterns = {
            'bw': sn.extractsingle(r'^4194304\s+(?P<bw>\S+)',
                                   self.stdout, 'bw', float)
        }
        if self.current_system.name in ['daint', 'dom']:
            self.num_gpus_per_node  = 1
            self.modules = ['craype-accel-nvidia60']
            self.variables = {'MPICH_RDMA_ENABLED_CUDA': '1'}
        elif self.current_system.name in ['arolla', 'tsa']:
            self.modules = ['cuda/10.1.243']
            self.build_system.ldflags = ['-L$EBROOTCUDA/lib64',
                                         '-lcudart', '-lcuda']

        self.build_system.cppflags = ['-D_ENABLE_CUDA_']


<<<<<<< HEAD
@rfm.required_version('>=2.16.0')
=======
>>>>>>> a3d0b0cd
@rfm.simple_test
class G2GLatencyTest(P2PBaseTest):
    def __init__(self):
        super().__init__()
        self.valid_systems = ['daint:gpu', 'dom:gpu', 'arolla:cn', 'tsa:cn']
        self.num_gpus_per_node = 1
        self.executable = './p2p_osu_latency'
        self.executable_opts = ['-x', '100', '-i', '1000', '-d',
                                'cuda', 'D', 'D']

        self.reference = {
            'dom:gpu': {
                'latency': (5.56, None, 0.1, 'us')
            },
            'daint:gpu': {
                'latency': (6.8, None, 0.65, 'us')
            },
        }
        self.perf_patterns = {
            'latency': sn.extractsingle(r'^8\s+(?P<latency>\S+)',
                                        self.stdout, 'latency', float)
        }
        if self.current_system.name in ['daint', 'dom']:
            self.num_gpus_per_node  = 1
            self.modules = ['craype-accel-nvidia60']
            self.variables = {'MPICH_RDMA_ENABLED_CUDA': '1'}
        elif self.current_system.name in ['arolla', 'tsa']:
            self.modules = ['cuda/10.1.243']
            self.build_system.ldflags = ['-L$EBROOTCUDA/lib64',
                                         '-lcudart', '-lcuda']

        self.build_system.cppflags = ['-D_ENABLE_CUDA_']<|MERGE_RESOLUTION|>--- conflicted
+++ resolved
@@ -7,10 +7,6 @@
 import reframe.utility.sanity as sn
 
 
-<<<<<<< HEAD
-@rfm.required_version('>=2.16.0')
-=======
->>>>>>> a3d0b0cd
 @rfm.parameterized_test(['production'])
 class AlltoallTest(rfm.RegressionTest):
     def __init__(self, variant):
@@ -76,10 +72,6 @@
         self.tags = {'diagnostic', 'ops', 'benchmark', 'craype'}
 
 
-<<<<<<< HEAD
-@rfm.required_version('>=2.16.0')
-=======
->>>>>>> a3d0b0cd
 @rfm.parameterized_test(['small'], ['large'])
 class AllreduceTest(rfm.RegressionTest):
     def __init__(self, variant):
@@ -162,10 +154,6 @@
         }
 
 
-<<<<<<< HEAD
-@rfm.required_version('>=2.16.0')
-=======
->>>>>>> a3d0b0cd
 @rfm.simple_test
 class P2PCPUBandwidthTest(P2PBaseTest):
     def __init__(self):
@@ -204,10 +192,6 @@
         }
 
 
-<<<<<<< HEAD
-@rfm.required_version('>=2.16.0')
-=======
->>>>>>> a3d0b0cd
 @rfm.simple_test
 class P2PCPULatencyTest(P2PBaseTest):
     def __init__(self):
@@ -247,10 +231,6 @@
         }
 
 
-<<<<<<< HEAD
-@rfm.required_version('>=2.16.0')
-=======
->>>>>>> a3d0b0cd
 @rfm.simple_test
 class G2GBandwidthTest(P2PBaseTest):
     def __init__(self):
@@ -288,10 +268,6 @@
         self.build_system.cppflags = ['-D_ENABLE_CUDA_']
 
 
-<<<<<<< HEAD
-@rfm.required_version('>=2.16.0')
-=======
->>>>>>> a3d0b0cd
 @rfm.simple_test
 class G2GLatencyTest(P2PBaseTest):
     def __init__(self):
