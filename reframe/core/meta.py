--- conflicted
+++ resolved
@@ -323,12 +323,8 @@
         # phase if not assigned elsewhere
         hook_reg = hooks.HookRegistry.create(namespace)
         for base in (b for b in bases if hasattr(b, '_rfm_pipeline_hooks')):
-<<<<<<< HEAD
-            hook_reg.update(getattr(base, '_rfm_pipeline_hooks'), namespace)
-=======
             hook_reg.update(getattr(base, '_rfm_pipeline_hooks'),
                             denied_hooks=namespace)
->>>>>>> ec7c62b5
 
         cls._rfm_pipeline_hooks = hook_reg
 
