--- conflicted
+++ resolved
@@ -42,10 +42,6 @@
                                      ReframeSyntaxError)
 from reframe.core.meta import RegressionTestMeta
 from reframe.core.schedulers import Job
-<<<<<<< HEAD
-=======
-from reframe.core.variables import DEPRECATE_WR
-from reframe.core.warnings import user_deprecation_warning
 
 
 class _NoRuntime(ContainerPlatform):
@@ -60,41 +56,6 @@
 
     def launch_command(self, stagedir):
         raise NotImplementedError
-
-
-# Dependency kinds
-
-#: Constant to be passed as the ``how`` argument of the
-#: :func:`~RegressionTest.depends_on` method. It denotes that test case
-#: dependencies will be explicitly specified by the user.
-#:
-#:  This constant is directly available under the :mod:`reframe` module.
-#:
-#: .. deprecated:: 3.3
-#:    Please use a callable as the ``how`` argument.
-DEPEND_EXACT = 1
-
-#: Constant to be passed as the ``how`` argument of the
-#: :func:`RegressionTest.depends_on` method. It denotes that the test cases of
-#: the current test will depend only on the corresponding test cases of the
-#: target test that use the same programming environment.
-#:
-#:  This constant is directly available under the :mod:`reframe` module.
-#:
-#: .. deprecated:: 3.3
-#:    Please use a callable as the ``how`` argument.
-DEPEND_BY_ENV = 2
-
-#: Constant to be passed as the ``how`` argument of the
-#: :func:`RegressionTest.depends_on` method. It denotes that each test case of
-#: this test depends on all the test cases of the target test.
-#:
-#:  This constant is directly available under the :mod:`reframe` module.
-#:
-#: .. deprecated:: 3.3
-#:    Please use a callable as the ``how`` argument.
-DEPEND_FULLY = 3
->>>>>>> 431ca172
 
 
 # Valid systems/environments mini-language
