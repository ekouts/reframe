--- conflicted
+++ resolved
@@ -197,7 +197,6 @@
     # Run options
     run_options.add_argument(
         '-A', '--account', action='store',
-<<<<<<< HEAD
         help='*deprecated*, please use --job-option instead')
     run_options.add_argument(
         '-P', '--partition', action='store', metavar='PART',
@@ -211,26 +210,6 @@
     run_options.add_argument(
         '--exclude-nodes', action='store', metavar='NODELIST',
         help='*deprecated*, please use --flex-alloc-nodes instead')
-=======
-        help='Use ACCOUNT for submitting jobs (Slurm)'
-    )
-    run_options.add_argument(
-        '-P', '--partition', action='store', metavar='PART',
-        help='Use PART for submitting jobs (Slurm/PBS/Torque)'
-    )
-    run_options.add_argument(
-        '--reservation', action='store', metavar='RES',
-        help='Use RES for submitting jobs (Slurm)'
-    )
-    run_options.add_argument(
-        '--nodelist', action='store',
-        help='Run checks on the selected list of nodes (Slurm)'
-    )
-    run_options.add_argument(
-        '--exclude-nodes', action='store', metavar='NODELIST',
-        help='Exclude the list of nodes from running checks (Slurm)'
-    )
->>>>>>> 33a72f18
     run_options.add_argument(
         '-J', '--job-option', action='append', metavar='OPT',
         dest='job_options', default=[],
