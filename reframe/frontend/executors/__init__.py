--- conflicted
+++ resolved
@@ -526,18 +526,6 @@
         self._policy.enter()
         self._printer.reset_progress(len(testcases))
         for t in testcases:
-<<<<<<< HEAD
-            if (last_check is None or
-                last_check.unique_name != t.check.unique_name):
-                if last_check is not None:
-                    print_separator(last_check, 'finished processing')
-                    self._printer.info('')
-
-                print_separator(t.check, 'started processing')
-                last_check = t.check
-
-=======
->>>>>>> bc280c5d
             self._policy.runcase(t)
 
         self._policy.exit()
