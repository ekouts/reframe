--- conflicted
+++ resolved
@@ -16,16 +16,12 @@
 import reframe.core.hooks as hooks
 
 from reframe.core.exceptions import ReframeSyntaxError
-<<<<<<< HEAD
-from reframe.core.hooks import HookRegistry
 from reframe.core.deferrable import deferrable
-=======
 
 
 _USER_PIPELINE_STAGES = (
     'init', 'setup', 'compile', 'run', 'sanity', 'performance', 'cleanup'
 )
->>>>>>> e0f28102
 
 
 class RegressionTestMeta(type):
@@ -180,22 +176,6 @@
         namespace['variable'] = variables.TestVar
         namespace['required'] = variables.Undefined
 
-<<<<<<< HEAD
-        # Machinery to add a new sanity function
-        def sanity_function(fn):
-            '''Mark a function as the test's sanity function.
-
-            Decorated functions must be unary and they will be converted into
-            deferred expressions.
-            '''
-
-            _def_fn = deferrable(fn)
-            setattr(_def_fn, '_rfm_sanity_fn', True)
-            return _def_fn
-
-        namespace['sanity_function'] = sanity_function
-        namespace['deferred_function'] = deferrable
-=======
         def bind(fn, name=None):
             '''Directive to bind a free function to a class.
 
@@ -265,7 +245,21 @@
 
         namespace['run_after'] = run_after
         namespace['require_deps'] = hooks.require_deps
->>>>>>> e0f28102
+
+        # Machinery to add sanity function
+        def sanity_function(fn):
+            '''Mark a function as the test's sanity function.
+
+            Decorated functions must be unary and they will be converted into
+            deferred expressions.
+            '''
+
+            _def_fn = deferrable(fn)
+            setattr(_def_fn, '_rfm_sanity_fn', True)
+            return _def_fn
+
+        namespace['sanity_function'] = sanity_function
+        namespace['deferred_function'] = deferrable
         return metacls.MetaNamespace(namespace)
 
     def __new__(metacls, name, bases, namespace, **kwargs):
@@ -280,7 +274,7 @@
 
         blacklist = [
             'parameter', 'variable', 'bind', 'run_before', 'run_after',
-            'require_deps'
+            'require_deps', 'deferrable', 'sanity_function'
         ]
         for b in blacklist:
             namespace.pop(b, None)
@@ -311,32 +305,24 @@
         # Set up the hooks for the pipeline stages based on the _rfm_attach
         # attribute; all dependencies will be resolved first in the post-setup
         # phase if not assigned elsewhere
-<<<<<<< HEAD
-        hooks = HookRegistry.create(namespace)
+        hook_reg = hooks.HookRegistry.create(namespace)
+        for b in bases:
+            if hasattr(b, '_rfm_pipeline_hooks'):
+                hook_reg.update(getattr(b, '_rfm_pipeline_hooks'))
+
+        cls._rfm_pipeline_hooks = hook_reg
 
         # Register all the sanity functions based on the _rfm_sanity_fn attr.
         sanity_fn = {
             k: v for k, v in namespace.items() if hasattr(v, '_rfm_sanity_fn')
         }
-
-=======
-        hook_reg = hooks.HookRegistry.create(namespace)
->>>>>>> e0f28102
-        for b in bases:
-            if hasattr(b, '_rfm_pipeline_hooks'):
-                hook_reg.update(getattr(b, '_rfm_pipeline_hooks'))
-
-<<<<<<< HEAD
-            if hasattr(b, '_rfm_sanity'):
-                fns = getattr(b, '_rfm_sanity')
-                for fn in [fn for fn in fns if fn.__name__ not in sanity_fn]:
-                    sanity_fn[fn.__name__] = fn
-
-        cls._rfm_pipeline_hooks = hooks
+        for b in [base for base in bases if hasattr(base, '_rfm_sanity')]:
+            fns = getattr(b, '_rfm_sanity')
+            for fn in [fn for fn in fns if fn.__name__ not in sanity_fn]:
+                sanity_fn[fn.__name__] = fn
+
         cls._rfm_sanity = sanity_fn.values()
-=======
-        cls._rfm_pipeline_hooks = hook_reg
->>>>>>> e0f28102
+
         cls._final_methods = {v.__name__ for v in namespace.values()
                               if hasattr(v, '_rfm_final')}
 
