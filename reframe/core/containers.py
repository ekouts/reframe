import abc

import reframe.core.fields as fields
import reframe.utility.typecheck as typ
from reframe.core.exceptions import ContainerError


class ContainerPlatform(abc.ABC):
    '''The abstract base class of any container platform.

    Concrete container platforms inherit from this class and must override the
    :func:`emit_prepare_cmds` and :func:`emit_launch_cmds` abstract functions.
    '''

    image = fields.TypedField('image', str, type(None))
    commands = fields.TypedField('commands', typ.List[str])
    mount_points = fields.TypedField('mount_points',
                                     typ.List[typ.Tuple[str, str]])
    workdir = fields.TypedField('workdir', str, type(None))

    def __init__(self):
        self.image = None
        self.with_mpi = False
        self.with_cuda = False
        self.commands = []
        self.mount_points  = []
        self.workdir = '/rfm_workdir'

    @abc.abstractmethod
    def emit_prepare_cmds(self):
        '''Returns commands that are necessary before running with this
        container platform.

        :raises: `ContainerError` in case of errors.

        .. note:
            This method is relevant only to developers of new container
            platforms.
        '''

    @abc.abstractmethod
    def emit_launch_cmds(self):
        '''Returns the command for running with this container platform.

        :raises: `ContainerError` in case of errors.

        .. note:
            This method is relevant only to developers of new container
            platforms.
<<<<<<< HEAD
        """
=======
        '''
        if self.registry:
            self.image = '/'.join([self.registry, self.image])

    @abc.abstractmethod
>>>>>>> bc1a19e9
    def validate(self):
        '''Validates this container platform.

        :raises: `ContainerError` in case of errors.

        .. note:
            This method is relevant only to developers of new container
            platforms.
        '''
        if self.image is None:
            raise ContainerError('no image specified')

        if not self.commands:
            raise ContainerError('no commands specified')


class Docker(ContainerPlatform):
<<<<<<< HEAD
    """An implementation of :class:`ContainerPlatform` for running containers with Docker."""
=======
    '''An implementation of ContainerPlatform to run containers with Docker.'''
>>>>>>> bc1a19e9

    def emit_prepare_cmds(self):
        return []

    def emit_launch_cmds(self):
        super().emit_launch_cmds()
        run_opts = ['-v "%s":"%s"' % mp for mp in self.mount_points]
        run_cmd = 'docker run --rm %s %s bash -c ' % (' '.join(run_opts),
                                                      self.image)
        return run_cmd + "'" + '; '.join(
            ['cd ' + self.workdir] + self.commands) + "'"


class ShifterNG(ContainerPlatform):
    """An implementation of :class:`ContainerPlatform` for running containers with
    ShifterNG."""

    #: Add an option to the launch command to enable MPI support.
    #:
    #: :type: boolean
    #: :default: :class:`False`
    with_mpi = fields.TypedField('with_mpi', bool)

    def __init__(self):
        self.with_mpi = False
        super().__init__()

    def emit_prepare_cmds(self):
        return ['shifter pull %s' % self.image]

    def emit_launch_cmds(self):
        super().emit_launch_cmds()
        self.run_opts = ['--mount=type=bind,source="%s",destination="%s"' %
                          mp for mp in self.mount_points]
        if self.with_mpi:
            self.run_opts.append('--mpi')

        run_cmd = 'shifter run %s %s bash -c ' % (' '.join(self.run_opts),
                                                  self.image)
        return run_cmd + "'" + '; '.join(
            ['cd ' + self.workdir] + self.commands) + "'"


class Sarus(ShifterNG):
    """An implementation of :class:`ContainerPlatform` for running containers with
    Sarus."""
    def emit_prepare_cmds(self):
        return ['sarus pull %s' % self.image]

    def emit_launch_cmds(self):
        super().emit_launch_cmds()
        run_cmd = 'sarus run %s %s bash -c ' % (' '.join(self.run_opts),
                                                self.image)
        return run_cmd + "'" + '; '.join(
            ['cd ' + self.workdir] + self.commands) + "'"


class Singularity(ContainerPlatform):
    """An implementation of :class:`ContainerPlatform` for running containers with
    Singularity."""

    #: Add an option to the launch command to enable CUDA support.
    #:
    #: :type: boolean
    #: :default: :class:`False`
    with_cuda = fields.TypedField('with_cuda', bool)

    def __init__(self):
        self.with_cuda = False
        super().__init__()

    def emit_prepare_cmds(self):
        return []

    def emit_launch_cmds(self):
        super().emit_launch_cmds()
        exec_opts = ['-B"%s:%s"' % mp for mp in self.mount_points]
        if self.with_cuda:
            exec_opts.append('--nv')

        run_cmd = 'singularity exec %s %s bash -c ' % (' '.join(exec_opts),
                                                       self.image)
        return run_cmd + "'" + '; '.join(
            ['cd ' + self.workdir] + self.commands) + "'"


class ContainerPlatformField(fields.TypedField):
    '''A field representing a container platforms.

    You may either assign an instance of :class:`ContainerPlatform:` or a
    string representing the name of the concrete class of a container platform.
    '''

    def __init__(self, fieldname, *other_types):
        super().__init__(fieldname, ContainerPlatform, *other_types)

    def __set__(self, obj, value):
        if isinstance(value, str):
            try:
                value = globals()[value]()
            except KeyError:
                raise ValueError(
                    'unknown container platform: %s' % value) from None

        super().__set__(obj, value)<|MERGE_RESOLUTION|>--- conflicted
+++ resolved
@@ -47,15 +47,8 @@
         .. note:
             This method is relevant only to developers of new container
             platforms.
-<<<<<<< HEAD
-        """
-=======
         '''
-        if self.registry:
-            self.image = '/'.join([self.registry, self.image])
 
-    @abc.abstractmethod
->>>>>>> bc1a19e9
     def validate(self):
         '''Validates this container platform.
 
@@ -73,11 +66,8 @@
 
 
 class Docker(ContainerPlatform):
-<<<<<<< HEAD
-    """An implementation of :class:`ContainerPlatform` for running containers with Docker."""
-=======
-    '''An implementation of ContainerPlatform to run containers with Docker.'''
->>>>>>> bc1a19e9
+    '''An implementation of :class:`ContainerPlatform` for running containers
+    with Docker.'''
 
     def emit_prepare_cmds(self):
         return []
@@ -92,8 +82,8 @@
 
 
 class ShifterNG(ContainerPlatform):
-    """An implementation of :class:`ContainerPlatform` for running containers with
-    ShifterNG."""
+    '''An implementation of :class:`ContainerPlatform` for running containers
+    with ShifterNG.'''
 
     #: Add an option to the launch command to enable MPI support.
     #:
@@ -111,7 +101,7 @@
     def emit_launch_cmds(self):
         super().emit_launch_cmds()
         self.run_opts = ['--mount=type=bind,source="%s",destination="%s"' %
-                          mp for mp in self.mount_points]
+                         mp for mp in self.mount_points]
         if self.with_mpi:
             self.run_opts.append('--mpi')
 
@@ -122,8 +112,9 @@
 
 
 class Sarus(ShifterNG):
-    """An implementation of :class:`ContainerPlatform` for running containers with
-    Sarus."""
+    '''An implementation of :class:`ContainerPlatform` for running containers with
+    Sarus.'''
+
     def emit_prepare_cmds(self):
         return ['sarus pull %s' % self.image]
 
@@ -136,8 +127,8 @@
 
 
 class Singularity(ContainerPlatform):
-    """An implementation of :class:`ContainerPlatform` for running containers with
-    Singularity."""
+    '''An implementation of :class:`ContainerPlatform` for running containers
+    with Singularity.'''
 
     #: Add an option to the launch command to enable CUDA support.
     #:
