# Copyright 2016-2020 Swiss National Supercomputing Centre (CSCS/ETH Zurich)
# ReFrame Project Developers. See the top-level LICENSE file for details.
#
# SPDX-License-Identifier: BSD-3-Clause

import inspect
import json
import os
import re
import socket
import sys
import time
import traceback

import reframe
import reframe.core.config as config
import reframe.core.environments as env
import reframe.core.exceptions as errors
import reframe.core.logging as logging
import reframe.core.runtime as runtime
import reframe.frontend.argparse as argparse
import reframe.frontend.check_filters as filters
import reframe.frontend.dependency as dependency
import reframe.utility.jsonext as jsonext
import reframe.utility.osext as osext
<<<<<<< HEAD
=======
from reframe.core.exceptions import (
    EnvironError, ConfigError, ReframeError,
    ReframeFatalError, format_exception
)
from reframe.core.warnings import ReframeDeprecationWarning
>>>>>>> 1879eab7
from reframe.frontend.executors import Runner, generate_testcases
from reframe.frontend.executors.policies import (SerialExecutionPolicy,
                                                 AsynchronousExecutionPolicy)
from reframe.frontend.loader import RegressionCheckLoader
from reframe.frontend.printer import PrettyPrinter


def format_check(check, detailed=False):
    def fmt_list(x):
        if not x:
            return '<none>'

        return ', '.join(x)

    location = inspect.getfile(type(check))
    if not detailed:
        return f'- {check.name} (found in {location!r})'

    if check.num_tasks > 0:
        node_alloc_scheme = f'standard ({check.num_tasks} task(s))'
    elif check.num_tasks == 0:
        node_alloc_scheme = 'flexible'
    else:
        node_alloc_scheme = f'flexible (minimum {-check.num_tasks} task(s))'

    check_info = {
        'Dependencies': fmt_list([d[0] for d in check.user_deps()]),
        'Description': check.descr,
        'Environment modules': fmt_list(check.modules),
        'Location': location,
        'Maintainers': fmt_list(check.maintainers),
        'Node allocation': node_alloc_scheme,
        'Pipeline hooks': {
            k: fmt_list(fn.__name__ for fn in v)
            for k, v in type(check)._rfm_pipeline_hooks.items()
        },
        'Tags': fmt_list(check.tags),
        'Valid environments': fmt_list(check.valid_prog_environs),
        'Valid systems': fmt_list(check.valid_systems)
    }
    lines = [f'- {check.name}:']
    for prop, val in check_info.items():
        lines.append(f'    {prop}:')
        if isinstance(val, dict):
            for k, v in val.items():
                lines.append(f'      {k}: {v}')
        else:
            lines.append(f'      {val}')

        lines.append('')

    return '\n'.join(lines)


def format_env(envvars):
    ret = '[ReFrame Environment]\n'
    notset = '<not set>'
    envvars = [*envvars, 'RFM_INSTALL_PREFIX']
    ret += '\n'.join(sorted(f'  {e}={os.getenv(e, notset)}' for e in envvars))
    return ret


def list_checks(checks, printer, detailed=False):
    printer.info('[List of matched checks]')
    printer.info('\n'.join(format_check(c, detailed) for c in checks))
    printer.info(f'Found {len(checks)} check(s)')


def generate_report_filename(filepatt):
    if '{sessionid}' not in filepatt:
        return filepatt

    search_patt = os.path.basename(filepatt).replace('{sessionid}', r'(\d+)')
    new_id = -1
    basedir = os.path.dirname(filepatt) or '.'
    for filename in os.listdir(basedir):
        match = re.match(search_patt, filename)
        if match:
            found_id = int(match.group(1))
            new_id = max(found_id, new_id)

    new_id += 1
    return filepatt.format(sessionid=new_id)


def main():
    # Setup command line options
    argparser = argparse.ArgumentParser()
    output_options = argparser.add_argument_group(
        'Options controlling ReFrame output'
    )
    locate_options = argparser.add_argument_group(
        'Options for discovering checks'
    )
    select_options = argparser.add_argument_group(
        'Options for selecting checks'
    )
    action_options = argparser.add_argument_group(
        'Options controlling actions'
    )
    run_options = argparser.add_argument_group(
        'Options controlling the execution of checks'
    )
    env_options = argparser.add_argument_group(
        'Options controlling the ReFrame environment'
    )
    misc_options = argparser.add_argument_group('Miscellaneous options')

    # Output directory options
    output_options.add_argument(
        '--prefix', action='store', metavar='DIR',
        help='Set general directory prefix to DIR',
        envvar='RFM_PREFIX', configvar='systems/prefix'
    )
    output_options.add_argument(
        '-o', '--output', action='store', metavar='DIR',
        help='Set output directory prefix to DIR',
        envvar='RFM_OUTPUT_DIR', configvar='systems/outputdir'
    )
    output_options.add_argument(
        '-s', '--stage', action='store', metavar='DIR',
        help='Set stage directory prefix to DIR',
        envvar='RFM_STAGE_DIR', configvar='systems/stagedir'
    )
    output_options.add_argument(
        '--timestamp', action='store', nargs='?', const='', metavar='TIMEFMT',
        help=('Append a timestamp to the output and stage directory prefixes '
              '(default: "%%FT%%T")'),
        envvar='RFM_TIMESTAMP_DIRS', configvar='general/timestamp_dirs'
    )
    output_options.add_argument(
        '--perflogdir', action='store', metavar='DIR',
        help=('Set performance log data directory prefix '
              '(relevant only to the filelog log handler)'),
        envvar='RFM_PERFLOG_DIR',
        configvar='logging/handlers_perflog/filelog_basedir'
    )
    output_options.add_argument(
        '--keep-stage-files', action='store_true',
        help='Keep stage directories even for successful checks',
        envvar='RFM_KEEP_STAGE_FILES', configvar='general/keep_stage_files'
    )
    output_options.add_argument(
        '--dont-restage', action='store_false', dest='clean_stagedir',
        help='Reuse the test stage directory',
        envvar='RFM_CLEAN_STAGEDIR', configvar='general/clean_stagedir'
    )
    output_options.add_argument(
        '--save-log-files', action='store_true', default=False,
        help='Save ReFrame log files to the output directory',
        envvar='RFM_SAVE_LOG_FILES', configvar='general/save_log_files'
    )
    output_options.add_argument(
        '--report-file', action='store', metavar='FILE',
        help="Store JSON run report in FILE",
        envvar='RFM_REPORT_FILE',
        configvar='general/report_file'
    )

    # Check discovery options
    locate_options.add_argument(
        '-c', '--checkpath', action='append', metavar='PATH',
        help="Add PATH to the check search path list",
        envvar='RFM_CHECK_SEARCH_PATH :', configvar='general/check_search_path'
    )
    locate_options.add_argument(
        '-R', '--recursive', action='store_true',
        help='Search for checks in the search path recursively',
        envvar='RFM_CHECK_SEARCH_RECURSIVE',
        configvar='general/check_search_recursive'
    )
    locate_options.add_argument(
        '--ignore-check-conflicts', action='store_true',
        help='Skip checks with conflicting names',
        envvar='RFM_IGNORE_CHECK_CONFLICTS',
        configvar='general/ignore_check_conflicts'
    )

    # Select options
    select_options.add_argument(
        '-t', '--tag', action='append', dest='tags', metavar='PATTERN',
        default=[],
        help='Select checks with at least one tag matching PATTERN'
    )
    select_options.add_argument(
        '-n', '--name', action='append', dest='names', default=[],
        metavar='PATTERN', help='Select checks whose name matches PATTERN'
    )
    select_options.add_argument(
        '-x', '--exclude', action='append', dest='exclude_names',
        metavar='PATTERN', default=[],
        help='Exclude checks whose name matches PATTERN'
    )
    select_options.add_argument(
        '-p', '--prgenv', action='append', default=[r'.*'],  metavar='PATTERN',
        help=('Select checks with at least one '
              'programming environment matching PATTERN')
    )
    select_options.add_argument(
        '--gpu-only', action='store_true',
        help='Select only GPU checks'
    )
    select_options.add_argument(
        '--cpu-only', action='store_true',
        help='Select only CPU checks'
    )

    # Action options
    action_options.add_argument(
        '-l', '--list', action='store_true',
        help='List the selected checks'
    )
    action_options.add_argument(
        '-L', '--list-detailed', action='store_true',
        help='List the selected checks providing details for each test'
    )
    action_options.add_argument(
        '-r', '--run', action='store_true',
        help='Run the selected checks'
    )

    # Run options
    run_options.add_argument(
        '-J', '--job-option', action='append', metavar='OPT',
        dest='job_options', default=[],
        help='Pass option OPT to job scheduler'
    )
    run_options.add_argument(
        '--force-local', action='store_true',
        help='Force local execution of checks'
    )
    run_options.add_argument(
        '--skip-sanity-check', action='store_true',
        help='Skip sanity checking'
    )
    run_options.add_argument(
        '--skip-performance-check', action='store_true',
        help='Skip performance checking'
    )
    run_options.add_argument(
        '--strict', action='store_true',
        help='Enforce strict performance checking'
    )
    run_options.add_argument(
        '--skip-system-check', action='store_true',
        help='Skip system check'
    )
    run_options.add_argument(
        '--skip-prgenv-check', action='store_true',
        help='Skip programming environment check'
    )
    run_options.add_argument(
        '--exec-policy', metavar='POLICY', action='store',
        choices=['async', 'serial'], default='async',
        help='Set the execution policy of ReFrame (default: "async")'
    )
    run_options.add_argument(
        '--mode', action='store', help='Execution mode to use'
    )
    run_options.add_argument(
        '--max-retries', metavar='NUM', action='store', default=0,
        help='Set the maximum number of times a failed regression test '
             'may be retried (default: 0)'
    )
    run_options.add_argument(
        '--flex-alloc-nodes', action='store',
        dest='flex_alloc_nodes', metavar='{all|STATE|NUM}', default=None,
        help='Set strategy for the flexible node allocation (default: "idle").'
    )
    run_options.add_argument(
        '--disable-hook', action='append', metavar='NAME', dest='hooks',
        default=[], help='Disable a pipeline hook for this run'
    )
    env_options.add_argument(
        '-M', '--map-module', action='append', metavar='MAPPING',
        dest='module_mappings', default=[],
        help='Add a module mapping',
        envvar='RFM_MODULE_MAPPINGS ,', configvar='general/module_mappings'
    )
    env_options.add_argument(
        '-m', '--module', action='append', default=[],
        metavar='MOD', dest='user_modules',
        help='Load module MOD before running any regression check',
        envvar='RFM_USER_MODULES ,', configvar='general/user_modules'
    )
    env_options.add_argument(
        '--module-mappings', action='store', metavar='FILE',
        dest='module_map_file',
        help='Load module mappings from FILE',
        envvar='RFM_MODULE_MAP_FILE', configvar='general/module_map_file'
    )
    env_options.add_argument(
        '-u', '--unload-module', action='append', metavar='MOD',
        dest='unload_modules', default=[],
        help='Unload module MOD before running any regression check',
        envvar='RFM_UNLOAD_MODULES ,', configvar='general/unload_modules'
    )
    env_options.add_argument(
        '--purge-env', action='store_true', dest='purge_env', default=False,
        help='Unload all modules before running any regression check',
        envvar='RFM_PURGE_ENVIRONMENT', configvar='general/purge_environment'
    )
    env_options.add_argument(
        '--non-default-craype', action='store_true',
        help='Test a non-default Cray Programming Environment',
        envvar='RFM_NON_DEFAULT_CRAYPE', configvar='general/non_default_craype'
    )

    # Miscellaneous options
    misc_options.add_argument(
        '-C', '--config-file', action='store',
        dest='config_file', metavar='FILE',
        help='Set configuration file',
        envvar='RFM_CONFIG_FILE'
    )
    misc_options.add_argument(
        '--nocolor', action='store_false', dest='colorize',
        help='Disable coloring of output',
        envvar='RFM_COLORIZE', configvar='general/colorize'
    )
    misc_options.add_argument(
        '--failure-stats', action='store_true', help='Print failure statistics'
    )
    misc_options.add_argument(
        '--performance-report', action='store_true',
        help='Print a report for performance tests'
    )
    misc_options.add_argument(
        '--show-config', action='store', nargs='?', const='all',
        metavar='PARAM',
        help='Print the value of configuration parameter PARAM and exit'
    )
    misc_options.add_argument(
        '--system', action='store', help='Load configuration for SYSTEM',
        envvar='RFM_SYSTEM'
    )
    misc_options.add_argument(
        '--upgrade-config-file', action='store', metavar='OLD[:NEW]',
        help='Upgrade ReFrame 2.x configuration file to ReFrame 3.x syntax'
    )
    misc_options.add_argument(
        '-V', '--version', action='version', version=osext.reframe_version()
    )
    misc_options.add_argument(
        '-v', '--verbose', action='count',
        help='Increase verbosity level of output',
        envvar='RFM_VERBOSE', configvar='general/verbose'
    )

    # Options not associated with command-line arguments
    argparser.add_argument(
        dest='graylog_server',
        envvar='RFM_GRAYLOG_ADDRESS',
        configvar='logging/handlers_perflog/graylog_address',
        help='Graylog server address'
    )
    argparser.add_argument(
        dest='syslog_address',
        envvar='RFM_SYSLOG_ADDRESS',
        configvar='logging/handlers_perflog/syslog_address',
        help='Syslog server address'
    )
    argparser.add_argument(
        dest='ignore_reqnodenotavail',
        envvar='RFM_IGNORE_REQNODENOTAVAIL',
        configvar='schedulers/ignore_reqnodenotavail',
        action='store_true',
        help='Graylog server address'
    )
    argparser.add_argument(
        dest='use_login_shell',
        envvar='RFM_USE_LOGIN_SHELL',
        configvar='general/use_login_shell',
        action='store_true',
        help='Use a login shell for job scripts'
    )

    if len(sys.argv) == 1:
        argparser.print_help()
        sys.exit(1)

    # Parse command line
    options = argparser.parse_args()

    # First configure logging with our generic configuration so as to be able
    # to print pretty messages; logging will be reconfigured by user's
    # configuration later
    site_config = config.load_config(
        os.path.join(reframe.INSTALL_PREFIX, 'reframe/core/settings.py')
    )
    site_config.select_subconfig('generic')
    options.update_config(site_config)
    logging.configure_logging(site_config)
    logging.getlogger().colorize = site_config.get('general/0/colorize')
    printer = PrettyPrinter()
    printer.colorize = site_config.get('general/0/colorize')
    printer.inc_verbosity(site_config.get('general/0/verbose'))
    if os.getenv('RFM_GRAYLOG_SERVER'):
        printer.warning(
            'RFM_GRAYLOG_SERVER environment variable is deprecated; '
            'please use RFM_GRAYLOG_ADDRESS instead'
        )
        os.environ['RFM_GRAYLOG_ADDRESS'] = os.getenv('RFM_GRAYLOG_SERVER')

    if options.upgrade_config_file is not None:
        old_config, *new_config = options.upgrade_config_file.split(
            ':', maxsplit=1)
        new_config = new_config[0] if new_config else None

        try:
            new_config = config.convert_old_config(old_config, new_config)
        except Exception as e:
            printer.error(f'could not convert file: {e}')
            sys.exit(1)

        printer.info(
            f'Conversion successful! '
            f'The converted file can be found at {new_config!r}.'
        )

        sys.exit(0)

    # Now configure ReFrame according to the user configuration file
    try:
        try:
            site_config = config.load_config(options.config_file)
        except errors.ReframeDeprecationWarning as e:
            printer.warning(e)
            converted = config.convert_old_config(options.config_file)
            printer.warning(
                f"configuration file has been converted "
                f"to the new syntax here: '{converted}'"
            )
            site_config = config.load_config(converted)

        site_config.validate()

        # We ignore errors about unresolved sections or configuration
        # parameters here, because they might be defined at the individual
        # partition level and will be caught when we will instantiating
        # internally the system and partitions later on.
        site_config.select_subconfig(options.system,
                                     ignore_resolve_errors=True)
        for err in options.update_config(site_config):
            printer.warning(str(err))

        # Update options from the selected execution mode
        if options.mode:
            mode_args = site_config.get(f'modes/@{options.mode}/options')

            # Parse the mode's options and reparse the command-line
            options = argparser.parse_args(mode_args)
            options = argparser.parse_args(namespace=options.cmd_options)
            options.update_config(site_config)

        logging.configure_logging(site_config)
    except (OSError, errors.ConfigError) as e:
        printer.error(f'failed to load configuration: {e}')
        sys.exit(1)

    logging.getlogger().colorize = site_config.get('general/0/colorize')
    printer.colorize = site_config.get('general/0/colorize')
    printer.inc_verbosity(site_config.get('general/0/verbose'))
    try:
        runtime.init_runtime(site_config)
    except errors.ConfigError as e:
        printer.error(f'failed to initialize runtime: {e}')
        sys.exit(1)

    rt = runtime.runtime()
    try:
        if site_config.get('general/0/module_map_file'):
            rt.modules_system.load_mapping_from_file(
                site_config.get('general/0/module_map_file')
            )

        if site_config.get('general/0/module_mappings'):
            for m in site_config.get('general/0/module_mappings'):
                rt.modules_system.load_mapping(m)

    except (errors.ConfigError, OSError) as e:
        printer.error('could not load module mappings: %s' % e)
        sys.exit(1)

    if (osext.samefile(rt.stage_prefix, rt.output_prefix) and
        not site_config.get('general/0/keep_stage_files')):
        printer.error("stage and output refer to the same directory; "
                      "if this is on purpose, please use the "
                      "'--keep-stage-files' option.")
        sys.exit(1)

    # Show configuration after everything is set up
    if options.show_config:
        config_param = options.show_config
        if config_param == 'all':
            printer.info(str(rt.site_config))
        else:
            value = rt.get_option(config_param)
            if value is None:
                printer.error(
                    f'no such configuration parameter found: {config_param}'
                )
            else:
                printer.info(json.dumps(value, indent=2))

        sys.exit(0)

    printer.debug(format_env(options.env_vars))

    # Setup the check loader
    loader = RegressionCheckLoader(
        load_path=site_config.get('general/0/check_search_path'),
        recurse=site_config.get('general/0/check_search_recursive'),
        ignore_conflicts=site_config.get('general/0/ignore_check_conflicts')
    )

    def print_infoline(param, value):
        param = param + ':'
        printer.info(f"  {param.ljust(18)} {value}")

    session_info = {
        'cmdline': ' '.join(sys.argv),
        'config_file': rt.site_config.filename,
        'data_version': '1.0',
        'hostname': socket.gethostname(),
        'prefix_output': rt.output_prefix,
        'prefix_stage': rt.stage_prefix,
        'user': osext.osuser(),
        'version': osext.reframe_version(),
        'workdir': os.getcwd(),
    }

    # Print command line
    printer.info(f"[ReFrame Setup]")
    print_infoline('version', session_info['version'])
    print_infoline('command', repr(session_info['cmdline']))
    print_infoline(
        f"launched by",
        f"{session_info['user'] or '<unknown>'}@{session_info['hostname']}"
    )
    print_infoline('working directory', repr(session_info['workdir']))
    print_infoline('settings file', f"{session_info['config_file']!r}")
    print_infoline('check search path',
                   f"{'(R) ' if loader.recurse else ''}"
                   f"{':'.join(loader.load_path)!r}")
    print_infoline('stage directory', repr(session_info['prefix_stage']))
    print_infoline('output directory', repr(session_info['prefix_output']))
    printer.info('')
    try:
        # Locate and load checks
        try:
            checks_found = loader.load_all()
        except OSError as e:
            raise errors.ReframeError from e

        # Filter checks by name
        checks_matched = checks_found
        if options.exclude_names:
            for name in options.exclude_names:
                checks_matched = filter(filters.have_not_name(name),
                                        checks_matched)

        if options.names:
            checks_matched = filter(filters.have_name('|'.join(options.names)),
                                    checks_matched)

        # Filter checks by tags
        for tag in options.tags:
            checks_matched = filter(filters.have_tag(tag), checks_matched)

        # Filter checks by prgenv
        if not options.skip_prgenv_check:
            for prgenv in options.prgenv:
                checks_matched = filter(filters.have_prgenv(prgenv),
                                        checks_matched)

        # Filter checks by system
        if not options.skip_system_check:
            checks_matched = filter(
                filters.have_partition(rt.system.partitions), checks_matched)

        # Filter checks further
        if options.gpu_only and options.cpu_only:
            printer.error("options `--gpu-only' and `--cpu-only' "
                          "are mutually exclusive")
            sys.exit(1)

        if options.gpu_only:
            checks_matched = filter(filters.have_gpu_only(), checks_matched)
        elif options.cpu_only:
            checks_matched = filter(filters.have_cpu_only(), checks_matched)

        # Determine the allowed programming environments
        allowed_environs = {e.name
                            for env_patt in options.prgenv
                            for p in rt.system.partitions
                            for e in p.environs if re.match(env_patt, e.name)}

        # Generate the test cases, validate dependencies and sort them
        checks_matched = list(checks_matched)

        # Disable hooks
        for c in checks_matched:
            for h in options.hooks:
                type(c).disable_hook(h)

        testcases = generate_testcases(checks_matched,
                                       options.skip_system_check,
                                       options.skip_prgenv_check,
                                       allowed_environs)
        testgraph = dependency.build_deps(testcases)
        dependency.validate_deps(testgraph)
        testcases = dependency.toposort(testgraph)

        # Manipulate ReFrame's environment
        if site_config.get('general/0/purge_environment'):
            rt.modules_system.unload_all()
        else:
            for m in site_config.get('general/0/unload_modules'):
                rt.modules_system.unload_module(m)

        # Load the environment for the current system
        try:
            runtime.loadenv(rt.system.preload_environ)
        except errors.EnvironError as e:
            printer.error("failed to load current system's environment; "
                          "please check your configuration")
            printer.debug(str(e))
            raise

        for m in site_config.get('general/0/user_modules'):
            try:
                rt.modules_system.load_module(m, force=True)
            except errors.EnvironError as e:
                printer.warning("could not load module '%s' correctly: "
                                "Skipping..." % m)
                printer.debug(str(e))

        options.flex_alloc_nodes = options.flex_alloc_nodes or 'idle'

        # Act on checks
        success = True
        if options.list or options.list_detailed:
            list_checks(list(checks_matched), printer, options.list_detailed)
        elif options.run:
            # Setup the execution policy
            if options.exec_policy == 'serial':
                exec_policy = SerialExecutionPolicy()
            elif options.exec_policy == 'async':
                exec_policy = AsynchronousExecutionPolicy()
            else:
                # This should not happen, since choices are handled by
                # argparser
                printer.error("unknown execution policy `%s': Exiting...")
                sys.exit(1)

            exec_policy.skip_system_check = options.skip_system_check
            exec_policy.force_local = options.force_local
            exec_policy.strict_check = options.strict
            exec_policy.skip_sanity_check = options.skip_sanity_check
            exec_policy.skip_performance_check = options.skip_performance_check
            exec_policy.keep_stage_files = site_config.get(
                'general/0/keep_stage_files'
            )
            try:
                errmsg = "invalid option for --flex-alloc-nodes: '{0}'"
                sched_flex_alloc_nodes = int(options.flex_alloc_nodes)
                if sched_flex_alloc_nodes <= 0:
                    raise errors.ConfigError(
                        errmsg.format(options.flex_alloc_nodes)
                    )
            except ValueError:
                sched_flex_alloc_nodes = options.flex_alloc_nodes

            exec_policy.sched_flex_alloc_nodes = sched_flex_alloc_nodes
            parsed_job_options = []
            for opt in options.job_options:
                if opt.startswith('-') or opt.startswith('#'):
                    parsed_job_options.append(opt)
                elif len(opt) == 1:
                    parsed_job_options.append(f'-{opt}')
                else:
                    parsed_job_options.append(f'--{opt}')

            exec_policy.sched_options = parsed_job_options
            try:
                max_retries = int(options.max_retries)
            except ValueError:
                raise errors.ConfigError(
                    f'--max-retries is not a valid integer: {max_retries}'
                ) from None
            runner = Runner(exec_policy, printer, max_retries)
            try:
                time_start = time.time()
                session_info['time_start'] = time.strftime(
                    '%FT%T%z', time.localtime(time_start),
                )
                runner.runall(testcases)
            finally:
                time_end = time.time()
                session_info['time_end'] = time.strftime(
                    '%FT%T%z', time.localtime(time_end)
                )
                session_info['time_elapsed'] = time_end - time_start

                # Print a retry report if we did any retries
                if runner.stats.failures(run=0):
                    printer.info(runner.stats.retry_report())

                # Print a failure report if we had failures in the last run
                if runner.stats.failures():
                    runner.stats.print_failure_report(printer)
                    success = False
                    if options.failure_stats:
                        runner.stats.print_failure_stats(printer)

                if options.performance_report:
                    printer.info(runner.stats.performance_report())

                # Generate the report for this session
                report_file = os.path.normpath(
                    osext.expandvars(rt.get_option('general/0/report_file'))
                )
                basedir = os.path.dirname(report_file)
                if basedir:
                    os.makedirs(basedir, exist_ok=True)

                # Build final JSON report
                run_stats = runner.stats.json()
                session_info.update({
                    'num_cases': run_stats[0]['num_cases'],
                    'num_failures': run_stats[-1]['num_failures']
                })
                json_report = {
                    'session_info': session_info,
                    'runs': run_stats
                }
                report_file = generate_report_filename(report_file)
                try:
                    with open(report_file, 'w') as fp:
                        jsonext.dump(json_report, fp, indent=2)
                except OSError as e:
                    printer.warning(
                        f'failed to generate report in {report_file!r}: {e}'
                    )

        else:
            printer.error("No action specified. Please specify `-l'/`-L' for "
                          "listing or `-r' for running. "
                          "Try `%s -h' for more options." %
                          argparser.prog)
            sys.exit(1)

        if not success:
            sys.exit(1)

        sys.exit(0)

    except KeyboardInterrupt:
        sys.exit(1)
    except errors.ReframeError as e:
        printer.error(str(e))
        sys.exit(1)
    except (Exception, errors.ReframeFatalError):
        exc_info = sys.exc_info()
        tb = ''.join(traceback.format_exception(*exc_info))
        printer.error(errors.what(*exc_info))
        if errors.is_severe(*exc_info):
            printer.error(tb)
        else:
            printer.verbose(tb)

        sys.exit(1)
    finally:
        try:
            log_files = logging.log_files()
            if site_config.get('general/0/save_log_files'):
                log_files = logging.save_log_files(rt.output_prefix)

        except OSError as e:
            printer.error(f'could not save log file: {e}')
            sys.exit(1)
        finally:
            if not log_files:
                msg = '<no log file was generated>'
            else:
                msg = f'{", ".join(repr(f) for f in log_files)}'

            printer.info(f'Log file(s) saved in: {msg}')<|MERGE_RESOLUTION|>--- conflicted
+++ resolved
@@ -18,19 +18,12 @@
 import reframe.core.exceptions as errors
 import reframe.core.logging as logging
 import reframe.core.runtime as runtime
+import reframe.core.warnings as warnings
 import reframe.frontend.argparse as argparse
 import reframe.frontend.check_filters as filters
 import reframe.frontend.dependency as dependency
 import reframe.utility.jsonext as jsonext
 import reframe.utility.osext as osext
-<<<<<<< HEAD
-=======
-from reframe.core.exceptions import (
-    EnvironError, ConfigError, ReframeError,
-    ReframeFatalError, format_exception
-)
-from reframe.core.warnings import ReframeDeprecationWarning
->>>>>>> 1879eab7
 from reframe.frontend.executors import Runner, generate_testcases
 from reframe.frontend.executors.policies import (SerialExecutionPolicy,
                                                  AsynchronousExecutionPolicy)
@@ -457,7 +450,7 @@
     try:
         try:
             site_config = config.load_config(options.config_file)
-        except errors.ReframeDeprecationWarning as e:
+        except warnings.ReframeDeprecationWarning as e:
             printer.warning(e)
             converted = config.convert_old_config(options.config_file)
             printer.warning(
