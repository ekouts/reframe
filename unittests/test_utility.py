# Copyright 2016-2020 Swiss National Supercomputing Centre (CSCS/ETH Zurich)
# ReFrame Project Developers. See the top-level LICENSE file for details.
#
# SPDX-License-Identifier: BSD-3-Clause

import os
import pytest
import random
import shutil
import sys

import reframe
import reframe.core.fields as fields
import reframe.core.runtime as rt
import reframe.utility as util
import reframe.utility.json as jsonext
import reframe.utility.os_ext as os_ext
<<<<<<< HEAD
import unittests.fixtures as fixtures

from reframe.core.exceptions import (ConfigError,
                                     SpawnedProcessError,
=======
import reframe.utility.sanity as sn
from reframe.core.exceptions import (SpawnedProcessError,
>>>>>>> 08d9f6b8
                                     SpawnedProcessTimeout)


def test_command_success():
    completed = os_ext.run_command('echo foobar')
    assert completed.returncode == 0
    assert completed.stdout == 'foobar\n'


def test_command_error():
    with pytest.raises(SpawnedProcessError,
                       match=r"command 'false' failed with exit code 1"):
        os_ext.run_command('false', check=True)


def test_command_timeout():
    with pytest.raises(
        SpawnedProcessTimeout, match=r"command 'sleep 3' timed out "
                                     r'after 2s') as exc_info:

        os_ext.run_command('sleep 3', timeout=2)

    assert exc_info.value.timeout == 2

    # Try to get the string repr. of the exception: see bug #658
    s = str(exc_info.value)


def test_command_async():
    from datetime import datetime

    t_launch = datetime.now()
    t_sleep  = t_launch
    proc = os_ext.run_command_async('sleep 1')
    t_launch = datetime.now() - t_launch

    proc.wait()
    t_sleep = datetime.now() - t_sleep

    # Now check the timings
    assert t_launch.seconds < 1
    assert t_sleep.seconds >= 1


def test_copytree(tmp_path):
    dir_src = tmp_path / 'src'
    dir_src.mkdir()
    dir_dst = tmp_path / 'dst'
    dir_dst.mkdir()
    os_ext.copytree(str(dir_src), str(dir_dst), dirs_exist_ok=True)


def test_copytree_src_parent_of_dst(tmp_path):
    dst_path = tmp_path / 'dst'
    src_path = (dst_path / '..').resolve()

    with pytest.raises(ValueError):
        os_ext.copytree(str(src_path), str(dst_path))


@pytest.fixture
def rmtree(tmp_path):
    testdir = tmp_path / 'test'
    testdir.mkdir()
    with open(os.path.join(str(testdir), 'foo.txt'), 'w') as fp:
        fp.write('hello\n')

    def _rmtree(*args, **kwargs):
        os_ext.rmtree(testdir, *args, **kwargs)
        assert not os.path.exists(testdir)

    return _rmtree


def test_rmtree(rmtree):
    rmtree()


def test_rmtree_onerror(rmtree):
    rmtree(onerror=lambda *args: None)


def test_rmtree_error(tmp_path):
    # Try to remove an inexistent directory
    testdir = tmp_path / 'tmp'
    testdir.mkdir()
    os.rmdir(str(testdir))
    with pytest.raises(OSError):
        os_ext.rmtree(testdir)


def test_inpath():
    assert os_ext.inpath('/foo/bin', '/bin:/foo/bin:/usr/bin')
    assert not os_ext.inpath('/foo/bin', '/bin:/usr/local/bin')


@pytest.fixture
def tempdirs(tmp_path):
    # Create a temporary directory structure
    # foo/
    #   bar/
    #     boo/
    #   goo/
    # loo/
    #   bar/
    prefix = tmp_path / 'prefix'
    (prefix / 'foo' / 'bar' / 'boo').mkdir(parents=True)
    (prefix / 'foo' / 'goo').mkdir()
    (prefix / 'loo' / 'bar').mkdir(parents=True)
    return prefix


def test_subdirs(tempdirs):
    # Try to fool the algorithm by adding normal files
    prefix_name = str(tempdirs)
    open(os.path.join(prefix_name, 'foo', 'bar', 'file.txt'), 'w').close()
    open(os.path.join(prefix_name, 'loo', 'file.txt'), 'w').close()

    expected_subdirs = {prefix_name,
                        os.path.join(prefix_name, 'foo'),
                        os.path.join(prefix_name, 'foo', 'bar'),
                        os.path.join(prefix_name, 'foo', 'bar', 'boo'),
                        os.path.join(prefix_name, 'foo', 'goo'),
                        os.path.join(prefix_name, 'loo'),
                        os.path.join(prefix_name, 'loo', 'bar')}

    returned_subdirs = os_ext.subdirs(prefix_name)
    assert [prefix_name] == returned_subdirs

    returned_subdirs = os_ext.subdirs(prefix_name, recurse=True)
    assert expected_subdirs == set(returned_subdirs)


def test_samefile(tempdirs):
    prefix_name = str(tempdirs)

    # Try to fool the algorithm by adding symlinks
    os.symlink(os.path.join(prefix_name, 'foo'),
               os.path.join(prefix_name, 'foolnk'))
    os.symlink(os.path.join(prefix_name, 'foolnk'),
               os.path.join(prefix_name, 'foolnk1'))

    # Create a broken link on purpose
    os.symlink('/foo', os.path.join(prefix_name, 'broken'))
    os.symlink(os.path.join(prefix_name, 'broken'),
               os.path.join(prefix_name, 'broken1'))

    assert os_ext.samefile('/foo', '/foo')
    assert os_ext.samefile('/foo', '/foo/')
    assert os_ext.samefile('/foo/bar', '/foo//bar/')
    assert os_ext.samefile(os.path.join(prefix_name, 'foo'),
                           os.path.join(prefix_name, 'foolnk'))
    assert os_ext.samefile(os.path.join(prefix_name, 'foo'),
                           os.path.join(prefix_name, 'foolnk1'))
    assert not os_ext.samefile('/foo', '/bar')
    assert os_ext.samefile('/foo', os.path.join(prefix_name, 'broken'))
    assert os_ext.samefile(os.path.join(prefix_name, 'broken'),
                           os.path.join(prefix_name, 'broken1'))


def test_is_interactive(monkeypatch):
    # Set `sys.ps1` to immitate an interactive session
    monkeypatch.setattr(sys, 'ps1', 'rfm>>> ', raising=False)
    assert os_ext.is_interactive()


def test_is_url():
    repo_https = 'https://github.com/eth-cscs/reframe.git'
    repo_ssh = 'git@github.com:eth-cscs/reframe.git'
    assert os_ext.is_url(repo_https)
    assert not os_ext.is_url(repo_ssh)


def test_git_repo_hash(monkeypatch):
    # A git branch hash consists of 8(short) or 40 characters.
    assert len(os_ext.git_repo_hash()) == 8
    assert len(os_ext.git_repo_hash(short=False)) == 40
    assert os_ext.git_repo_hash(branch='invalid') is None
    assert os_ext.git_repo_hash(branch='') is None

    # Imitate a system with no git installed by emptying the PATH
    monkeypatch.setenv('PATH', '')
    assert os_ext.git_repo_hash() is None


def test_git_repo_exists():
    assert os_ext.git_repo_exists('https://github.com/eth-cscs/reframe.git',
                                  timeout=3)
    assert not os_ext.git_repo_exists('reframe.git', timeout=3)
    assert not os_ext.git_repo_exists('https://github.com/eth-cscs/xxx',
                                      timeout=3)


def test_force_remove_file(tmp_path):
    fp = tmp_path / 'tmp_file'
    fp.touch()
    fp_name = str(fp)

    assert os.path.exists(fp_name)
    os_ext.force_remove_file(fp_name)
    assert not os.path.exists(fp_name)

    # Try to remove a non-existent file
    os_ext.force_remove_file(fp_name)


def test_expandvars_dollar():
    text = 'Hello, $(echo World)'
    assert 'Hello, World' == os_ext.expandvars(text)

    # Test nested expansion
    text = '$(echo Hello, $(echo World))'
    assert 'Hello, World' == os_ext.expandvars(text)


def test_expandvars_backticks():
    text = 'Hello, `echo World`'
    assert 'Hello, World' == os_ext.expandvars(text)

    # Test nested expansion
    text = '`echo Hello, `echo World``'
    assert 'Hello, World' == os_ext.expandvars(text)


def test_expandvars_mixed_syntax():
    text = '`echo Hello, $(echo World)`'
    assert 'Hello, World' == os_ext.expandvars(text)

    text = '$(echo Hello, `echo World`)'
    assert 'Hello, World' == os_ext.expandvars(text)


def test_expandvars_error():
    text = 'Hello, $(foo)'
    with pytest.raises(SpawnedProcessError):
        os_ext.expandvars(text)


def test_strange_syntax():
    text = 'Hello, $(foo`'
    assert 'Hello, $(foo`' == os_ext.expandvars(text)

    text = 'Hello, `foo)'
    assert 'Hello, `foo)' == os_ext.expandvars(text)


def test_expandvars_nocmd(monkeypatch):
    monkeypatch.setenv('FOO', 'World')
    text = 'Hello, $FOO'
    assert 'Hello, World' == os_ext.expandvars(text)

    text = 'Hello, ${FOO}'
    assert 'Hello, World' == os_ext.expandvars(text)


@pytest.fixture
def direntries(tmp_path):
    # Create a test directory structure
    #
    # prefix/
    #   bar/
    #     bar.txt
    #     foo.txt
    #     foobar.txt
    #   foo/
    #     bar.txt
    #   bar.txt
    #   foo.txt
    #
    prefix = tmp_path / 'prefix'
    target = tmp_path / 'target'
    prefix.mkdir()
    target.mkdir()

    (prefix / 'bar').mkdir(parents=True)
    (prefix / 'foo').mkdir(parents=True)
    (prefix / 'bar' / 'bar.txt').touch()
    (prefix / 'bar' / 'foo.txt').touch()
    (prefix / 'bar' / 'foobar.txt').touch()
    (prefix / 'foo' / 'bar.txt').touch()
    (prefix / 'bar.txt').touch()
    (prefix / 'foo.txt').touch()

    # Create also a subdirectory in target, so as to check the recursion
    (target / 'foo').mkdir(parents=True)
    return prefix.resolve(), target.resolve()


def assert_target_directory(src_prefix, dst_prefix, file_links=[]):
    '''Verify the directory structure'''
    assert os.path.exists(dst_prefix / 'bar' / 'bar.txt')
    assert os.path.exists(dst_prefix / 'bar' / 'foo.txt')
    assert os.path.exists(dst_prefix / 'bar' / 'foobar.txt')
    assert os.path.exists(dst_prefix / 'foo' / 'bar.txt')
    assert os.path.exists(dst_prefix / 'bar.txt')
    assert os.path.exists(dst_prefix / 'foo.txt')

    # Verify the symlinks
    for lf in file_links:
        target_link_name = os.path.abspath(src_prefix / lf)
        link_name = os.path.abspath(dst_prefix / lf)
        assert os.path.islink(link_name)
        assert target_link_name == os.readlink(link_name)


def test_virtual_copy_nolinks(direntries):
    os_ext.copytree_virtual(*direntries, dirs_exist_ok=True)
    assert_target_directory(*direntries)


def test_virtual_copy_nolinks_dirs_exist(direntries):
    with pytest.raises(FileExistsError):
        os_ext.copytree_virtual(*direntries)


def test_virtual_copy_valid_links(direntries):
    file_links = ['bar/', 'foo/bar.txt', 'foo.txt']
    os_ext.copytree_virtual(*direntries, file_links, dirs_exist_ok=True)
    assert_target_directory(*direntries, file_links)


def test_virtual_copy_inexistent_links(direntries):
    file_links = ['foobar/', 'foo/bar.txt', 'foo.txt']
    with pytest.raises(ValueError):
        os_ext.copytree_virtual(*direntries, file_links, dirs_exist_ok=True)


def test_virtual_copy_absolute_paths(direntries):
    file_links = [direntries[0] / 'bar', 'foo/bar.txt', 'foo.txt']
    with pytest.raises(ValueError):
        os_ext.copytree_virtual(*direntries, file_links, dirs_exist_ok=True)


def test_virtual_copy_irrelevant_paths(direntries):
    file_links = ['/bin', 'foo/bar.txt', 'foo.txt']
    with pytest.raises(ValueError):
        os_ext.copytree_virtual(*direntries, file_links, dirs_exist_ok=True)

    file_links = [os.path.dirname(direntries[0]), 'foo/bar.txt', 'foo.txt']
    with pytest.raises(ValueError):
        os_ext.copytree_virtual(*direntries, file_links, dirs_exist_ok=True)


def test_virtual_copy_linkself(direntries):
    file_links = ['.']
    with pytest.raises(ValueError):
        os_ext.copytree_virtual(*direntries, file_links, dirs_exist_ok=True)


def test_virtual_copy_linkparent(direntries):
    file_links = ['..']
    with pytest.raises(ValueError):
        os_ext.copytree_virtual(*direntries, file_links, dirs_exist_ok=True)


def test_import_from_file_load_relpath():
    module = util.import_module_from_file('reframe/__init__.py')
    assert reframe.VERSION == module.VERSION
    assert 'reframe' == module.__name__
    assert module is sys.modules.get('reframe')


def test_import_from_file_load_directory():
    module = util.import_module_from_file('reframe')
    assert reframe.VERSION == module.VERSION
    assert 'reframe' == module.__name__
    assert module is sys.modules.get('reframe')


def test_import_from_file_load_abspath():
    filename = os.path.abspath('reframe/__init__.py')
    module = util.import_module_from_file(filename)
    assert reframe.VERSION == module.VERSION
    assert 'reframe' == module.__name__
    assert module is sys.modules.get('reframe')


def test_import_from_file_load_unknown_path():
    try:
        util.import_module_from_file('/foo')
        pytest.fail()
    except ImportError as e:
        assert 'foo' == e.name
        assert '/foo' == e.path


def test_import_from_file_load_directory_relative():
    with os_ext.change_dir('reframe'):
        module = util.import_module_from_file('../reframe')
        assert reframe.VERSION == module.VERSION
        assert 'reframe' == module.__name__
        assert module is sys.modules.get('reframe')


def test_import_from_file_load_relative():
    with os_ext.change_dir('reframe'):
        # Load a module from a directory up
        module = util.import_module_from_file('../reframe/__init__.py')
        assert reframe.VERSION == module.VERSION
        assert 'reframe' == module.__name__
        assert module is sys.modules.get('reframe')

        # Load a module from the current directory
        module = util.import_module_from_file('utility/os_ext.py')
        assert 'reframe.utility.os_ext' == module.__name__
        assert module is sys.modules.get('reframe.utility.os_ext')


def test_import_from_file_load_outside_pkg():
    module = util.import_module_from_file(os.path.__file__)

    # os imports the OS-specific path libraries under the name `path`. Our
    # importer will import the actual file, thus the module name should be
    # the real one.
    assert (module is sys.modules.get('posixpath') or
            module is sys.modules.get('ntpath') or
            module is sys.modules.get('macpath'))


def test_import_from_file_load_twice():
    filename = os.path.abspath('reframe')
    module1 = util.import_module_from_file(filename)
    module2 = util.import_module_from_file(filename)
    assert module1 is module2


def test_import_from_file_load_namespace_package():
    module = util.import_module_from_file('unittests/resources')
    assert 'unittests' in sys.modules
    assert 'unittests.resources' in sys.modules


def test_ppretty_simple_types():
    assert util.ppretty(1) == repr(1)
    assert util.ppretty(1.2) == repr(1.2)
    assert util.ppretty('a string') == repr('a string')
    assert util.ppretty([]) == '[]'
    assert util.ppretty(()) == '()'
    assert util.ppretty(set()) == 'set()'
    assert util.ppretty({}) == '{}'
    assert util.ppretty([1, 2, 3]) == '[\n    1,\n    2,\n    3\n]'
    assert util.ppretty((1, 2, 3)) == '(\n    1,\n    2,\n    3\n)'
    assert util.ppretty({1, 2, 3}) == '{\n    1,\n    2,\n    3\n}'
    assert util.ppretty({'a': 1, 'b': 2}) == ("{\n"
                                              "    'a': 1,\n"
                                              "    'b': 2\n"
                                              "}")


def test_ppretty_mixed_types():
    assert (
        util.ppretty(['a string', 2, 'another string']) ==
        "[\n"
        "    'a string',\n"
        "    2,\n"
        "    'another string'\n"
        "]"
    )
    assert util.ppretty({'a': 1, 'b': (2, 3)}) == ("{\n"
                                                   "    'a': 1,\n"
                                                   "    'b': (\n"
                                                   "        2,\n"
                                                   "        3\n"
                                                   "    )\n"
                                                   "}")
    assert (
        util.ppretty({'a': 1, 'b': {2: {3: 4, 5: {}}}, 'c': 6}) ==
        "{\n"
        "    'a': 1,\n"
        "    'b': {\n"
        "        2: {\n"
        "            3: 4,\n"
        "            5: {}\n"
        "        }\n"
        "    },\n"
        "    'c': 6\n"
        "}")
    assert (
        util.ppretty({'a': 2, 34: (2, 3),
                      'b': [[], [1.2, 3.4], {1, 2}]}) ==
        "{\n"
        "    'a': 2,\n"
        "    34: (\n"
        "        2,\n"
        "        3\n"
        "    ),\n"
        "    'b': [\n"
        "        [],\n"
        "        [\n"
        "            1.2,\n"
        "            3.4\n"
        "        ],\n"
        "        {\n"
        "            1,\n"
        "            2\n"
        "        }\n"
        "    ]\n"
        "}"
    )


def test_ppretty_obj_print():
    class C:
        def __repr__(self):
            return '<class C>'

    class D:
        def __repr__(self):
            return '<class D>'

    c = C()
    d = D()
    assert util.ppretty(c) == '<class C>'
    assert util.ppretty(['a', 'b', c, d]) == ("[\n"
                                              "    'a',\n"
                                              "    'b',\n"
                                              "    <class C>,\n"
                                              "    <class D>\n"
                                              "]")


class _X:
    def __init__(self):
        self._a = False


class _Y:
    def __init__(self, x, a=None):
        self.x = x
        self.y = 'foo'
        self.z = self
        self.a = a


def test_repr_default():
    c0, c1 = _Y(1), _Y(2, _X())
    s = util.repr([c0, c1])
    assert s == f'''[
    _Y({{
        'x': 1,
        'y': 'foo',
        'z': _Y(...)@{hex(id(c0))},
        'a': None
    }})@{hex(id(c0))},
    _Y({{
        'x': 2,
        'y': 'foo',
        'z': _Y(...)@{hex(id(c1))},
        'a': _X({{
            '_a': False
        }})@{hex(id(c1.a))}
    }})@{hex(id(c1))}
]'''


def test_change_dir_working(tmpdir):
    wd_save = os.getcwd()
    with os_ext.change_dir(tmpdir):
        assert os.getcwd() == tmpdir

    assert os.getcwd() == wd_save


def test_exception_propagation(tmpdir):
    wd_save = os.getcwd()
    try:
        with os_ext.change_dir(tmpdir):
            raise RuntimeError
    except RuntimeError:
        assert os.getcwd() == wd_save
    else:
        pytest.fail('exception not propagated by the ctx manager')


def test_allx():
    l1 = [1, 1, 1]
    l2 = [True, False]
    assert all(l1), util.allx(l1)
    assert not all(l2), util.allx(l2)
    assert not util.allx([])
    assert util.allx(i for i in [1, 1, 1])
    assert util.allx(i for i in range(1, 2))
    assert not util.allx(i for i in range(1))
    assert not util.allx(i for i in range(0))
    with pytest.raises(TypeError):
        util.allx(None)


def test_decamelize():
    assert '' == util.decamelize('')
    assert 'my_base_class' == util.decamelize('MyBaseClass')
    assert 'my_base_class12' == util.decamelize('MyBaseClass12')
    assert 'my_class_a' == util.decamelize('MyClass_A')
    assert 'my_class' == util.decamelize('my_class')
    with pytest.raises(TypeError):
        util.decamelize(None)

    with pytest.raises(TypeError):
        util.decamelize(12)


def test_sanitize():
    assert '' == util.toalphanum('')
    assert 'ab12' == util.toalphanum('ab12')
    assert 'ab1_2' == util.toalphanum('ab1_2')
    assert 'ab1__2' == util.toalphanum('ab1**2')
    assert 'ab__12_' == util.toalphanum('ab (12)')
    with pytest.raises(TypeError):
        util.toalphanum(None)

    with pytest.raises(TypeError):
        util.toalphanum(12)


def test_scoped_dict_construction():
    d = {
        'a': {'k1': 3, 'k2': 4},
        'b': {'k3': 5}
    }
    namespace_dict = reframe.utility.ScopedDict()
    namespace_dict = reframe.utility.ScopedDict(d)

    # Change local dict and verify that the stored values are not affected
    d['a']['k1'] = 10
    d['b']['k3'] = 10
    assert 3 == namespace_dict['a:k1']
    assert 5 == namespace_dict['b:k3']
    del d['b']
    assert 'b:k3' in namespace_dict

    with pytest.raises(TypeError):
        reframe.utility.ScopedDict(1)

    with pytest.raises(TypeError):
        reframe.utility.ScopedDict({'a': 1, 'b': 2})

    with pytest.raises(TypeError):
        reframe.utility.ScopedDict([('a', 1), ('b', 2)])

    with pytest.raises(TypeError):
        reframe.utility.ScopedDict({'a': {1: 'k1'}, 'b': {2: 'k2'}})


def test_scoped_dict_contains():
    scoped_dict = reframe.utility.ScopedDict({
        'a': {'k1': 1, 'k2': 2},
        'a:b': {'k1': 3, 'k3': 4},
        'a:b:c': {'k2': 5, 'k3': 6},
        '*': {'k1': 7, 'k3': 9, 'k4': 10}
    })

    # Test simple lookup
    assert 'a:k1' in scoped_dict
    assert 'a:k2' in scoped_dict
    assert 'a:k3' in scoped_dict
    assert 'a:k4' in scoped_dict

    assert 'a:b:k1' in scoped_dict
    assert 'a:b:k2' in scoped_dict
    assert 'a:b:k3' in scoped_dict
    assert 'a:b:k4' in scoped_dict

    assert 'a:b:c:k1' in scoped_dict
    assert 'a:b:c:k2' in scoped_dict
    assert 'a:b:c:k3' in scoped_dict
    assert 'a:b:c:k4' in scoped_dict

    # Test global scope
    assert 'k1' in scoped_dict
    assert 'k2' not in scoped_dict
    assert 'k3' in scoped_dict
    assert 'k4' in scoped_dict

    assert ':k1' in scoped_dict
    assert ':k2' not in scoped_dict
    assert ':k3' in scoped_dict
    assert ':k4' in scoped_dict

    assert '*:k1' in scoped_dict
    assert '*:k2' not in scoped_dict
    assert '*:k3' in scoped_dict
    assert '*:k4' in scoped_dict

    # Try to get full scopes as keys
    assert 'a' not in scoped_dict
    assert 'a:b' not in scoped_dict
    assert 'a:b:c' not in scoped_dict
    assert 'a:b:c:d' not in scoped_dict
    assert '*' not in scoped_dict
    assert '' not in scoped_dict


def test_scoped_dict_iter_keys():
    scoped_dict = reframe.utility.ScopedDict({
        'a': {'k1': 1, 'k2': 2},
        'a:b': {'k1': 3, 'k3': 4},
        'a:b:c': {'k2': 5, 'k3': 6},
        '*': {'k1': 7, 'k3': 9, 'k4': 10}
    })

    expected_keys = [
        'a:k1', 'a:k2',
        'a:b:k1', 'a:b:k3',
        'a:b:c:k2', 'a:b:c:k3',
        '*:k1', '*:k3', '*:k4'
    ]
    assert sorted(expected_keys) == sorted(k for k in scoped_dict.keys())


def test_scoped_dict_iter_items():
    scoped_dict = reframe.utility.ScopedDict({
        'a': {'k1': 1, 'k2': 2},
        'a:b': {'k1': 3, 'k3': 4},
        'a:b:c': {'k2': 5, 'k3': 6},
        '*': {'k1': 7, 'k3': 9, 'k4': 10}
    })

    expected_items = [
        ('a:k1', 1), ('a:k2', 2),
        ('a:b:k1', 3), ('a:b:k3', 4),
        ('a:b:c:k2', 5), ('a:b:c:k3', 6),
        ('*:k1', 7), ('*:k3', 9), ('*:k4', 10)
    ]
    assert (sorted(expected_items) ==
            sorted(item for item in scoped_dict.items()))


def test_scoped_dict_iter_values():
    scoped_dict = reframe.utility.ScopedDict({
        'a': {'k1': 1, 'k2': 2},
        'a:b': {'k1': 3, 'k3': 4},
        'a:b:c': {'k2': 5, 'k3': 6},
        '*': {'k1': 7, 'k3': 9, 'k4': 10}
    })

    expected_values = [1, 2, 3, 4, 5, 6, 7, 9, 10]
    assert expected_values == sorted(v for v in scoped_dict.values())


def test_scoped_dict_key_resolution():
    scoped_dict = reframe.utility.ScopedDict({
        'a': {'k1': 1, 'k2': 2},
        'a:b': {'k1': 3, 'k3': 4},
        'a:b:c': {'k2': 5, 'k3': 6},
        '*': {'k1': 7, 'k3': 9, 'k4': 10}
    })

    assert 1 == scoped_dict['a:k1']
    assert 2 == scoped_dict['a:k2']
    assert 9 == scoped_dict['a:k3']
    assert 10 == scoped_dict['a:k4']

    assert 3 == scoped_dict['a:b:k1']
    assert 2 == scoped_dict['a:b:k2']
    assert 4 == scoped_dict['a:b:k3']
    assert 10 == scoped_dict['a:b:k4']

    assert 3 == scoped_dict['a:b:c:k1']
    assert 5 == scoped_dict['a:b:c:k2']
    assert 6 == scoped_dict['a:b:c:k3']
    assert 10 == scoped_dict['a:b:c:k4']

    # Test global scope
    assert 7 == scoped_dict['k1']
    with pytest.raises(KeyError):
        scoped_dict['k2']

    assert 9 == scoped_dict['k3']
    assert 10 == scoped_dict['k4']

    assert 7 == scoped_dict[':k1']
    with pytest.raises(KeyError):
        scoped_dict[':k2']

    assert 9 == scoped_dict[':k3']
    assert 10 == scoped_dict[':k4']

    assert 7 == scoped_dict['*:k1']
    with pytest.raises(KeyError):
        scoped_dict['*:k2']

    assert 9 == scoped_dict['*:k3']
    assert 10 == scoped_dict['*:k4']

    # Try to fool it, by requesting keys with scope names
    with pytest.raises(KeyError):
        scoped_dict['a']

    with pytest.raises(KeyError):
        scoped_dict['a:b']

    with pytest.raises(KeyError):
        scoped_dict['a:b:c']

    with pytest.raises(KeyError):
        scoped_dict['a:b:c:d']

    with pytest.raises(KeyError):
        scoped_dict['*']

    with pytest.raises(KeyError):
        scoped_dict['']


def test_scoped_dict_setitem():
    scoped_dict = reframe.utility.ScopedDict({
        'a': {'k1': 1, 'k2': 2},
        'a:b': {'k1': 3, 'k3': 4},
        'a:b:c': {'k2': 5, 'k3': 6},
        '*': {'k1': 7, 'k3': 9, 'k4': 10}
    })

    scoped_dict['a:k2'] = 20
    scoped_dict['c:k2'] = 30
    scoped_dict[':k4'] = 40
    scoped_dict['*:k5'] = 50
    scoped_dict['k6'] = 60
    assert 20 == scoped_dict['a:k2']
    assert 30 == scoped_dict['c:k2']
    assert 40 == scoped_dict[':k4']
    assert 50 == scoped_dict['k5']
    assert 60 == scoped_dict['k6']


def test_scoped_dict_delitem():
    scoped_dict = reframe.utility.ScopedDict({
        'a': {'k1': 1, 'k2': 2},
        'a:b': {'k1': 3, 'k3': 4},
        'a:b:c': {'k2': 5, 'k3': 6},
        '*': {'k1': 7, 'k3': 9, 'k4': 10}
    })

    # delete key
    del scoped_dict['a:k1']
    assert 7 == scoped_dict['a:k1']

    # delete key from global scope
    del scoped_dict['k1']
    assert 9 == scoped_dict['k3']
    assert 10 == scoped_dict['k4']
    with pytest.raises(KeyError):
        scoped_dict['k1']

    # delete a whole scope
    del scoped_dict['*']
    with pytest.raises(KeyError):
        scoped_dict[':k4']

    with pytest.raises(KeyError):
        scoped_dict['a:k3']

    # try to delete a non-existent key
    with pytest.raises(KeyError):
        del scoped_dict['a:k4']

    # test deletion of parent scope keeping a nested one
    scoped_dict = reframe.utility.ScopedDict()
    scoped_dict['s0:k0'] = 1
    scoped_dict['s0:s1:k0'] = 2
    scoped_dict['*:k0'] = 3
    del scoped_dict['s0']
    assert 3 == scoped_dict['s0:k0']
    assert 2 == scoped_dict['s0:s1:k0']


def test_scoped_dict_scope_key_name_pseudoconflict():
    scoped_dict = reframe.utility.ScopedDict({
        's0': {'s1': 1},
        's0:s1': {'k0': 2}
    })

    assert 1 == scoped_dict['s0:s1']
    assert 2 == scoped_dict['s0:s1:k0']

    del scoped_dict['s0:s1']
    assert 2 == scoped_dict['s0:s1:k0']
    with pytest.raises(KeyError):
        scoped_dict['s0:s1']


def test_scoped_dict_update():
    scoped_dict = util.ScopedDict({
        'a': {'k1': 1, 'k2': 2},
        'a:b': {'k1': 3, 'k3': 4},
        'a:b:c': {'k2': 5, 'k3': 6},
        '*': {'k1': 7, 'k3': 9, 'k4': 10}
    })

    scoped_dict_alt = util.ScopedDict({'a': {'k1': 3, 'k2': 5}})
    scoped_dict_alt.update({
        'a': {'k1': 1, 'k2': 2},
        'a:b': {'k1': 3, 'k3': 4},
        'a:b:c': {'k2': 5, 'k3': 6},
        '*': {'k1': 7, 'k3': 9, 'k4': 10}
    })
    assert scoped_dict == scoped_dict_alt


def test_sequence_view():
    l = util.SequenceView([1, 2, 2])
    assert 1 == l[0]
    assert 3 == len(l)
    assert 2 in l
    assert l == [1, 2, 2]
    assert l == util.SequenceView([1, 2, 2])
    assert list(reversed(l)) == [2, 2, 1]
    assert 1 == l.index(2)
    assert 2 == l.count(2)
    assert str(l) == str([1, 2, 2])

    # Assert immutability
    m = l + [3, 4]
    assert [1, 2, 2, 3, 4] == m
    assert isinstance(m, util.SequenceView)

    m = l
    l += [3, 4]
    assert m is not l
    assert [1, 2, 2] == m
    assert [1, 2, 2, 3, 4] == l
    assert isinstance(l, util.SequenceView)

    with pytest.raises(TypeError):
        l[1] = 3

    with pytest.raises(TypeError):
        l[1:2] = [3]

    with pytest.raises(TypeError):
        l *= 3

    with pytest.raises(TypeError):
        del l[:1]

    with pytest.raises(AttributeError):
        l.append(3)

    with pytest.raises(AttributeError):
        l.clear()

    with pytest.raises(AttributeError):
        s = l.copy()

    with pytest.raises(AttributeError):
        l.extend([3, 4])

    with pytest.raises(AttributeError):
        l.insert(1, 4)

    with pytest.raises(AttributeError):
        l.pop()

    with pytest.raises(AttributeError):
        l.remove(2)

    with pytest.raises(AttributeError):
        l.reverse()


def test_mapping_view():
    d = util.MappingView({'a': 1, 'b': 2})
    assert 1 == d['a']
    assert 2 == len(d)
    assert {'a': 1, 'b': 2} == dict(d)
    assert 'b' in d
    assert {'a', 'b'} == set(d.keys())
    assert {1, 2} == set(d.values())
    assert {('a', 1), ('b', 2)} == set(d.items())
    assert 2 == d.get('b')
    assert 3 == d.get('c', 3)
    assert {'a': 1, 'b': 2} == d
    assert d == util.MappingView({'b': 2, 'a': 1})
    assert str(d) == str({'a': 1, 'b': 2})
    assert {'a': 1, 'b': 2, 'c': 3} != d

    # Assert immutability
    with pytest.raises(TypeError):
        d['c'] = 3

    with pytest.raises(TypeError):
        del d['b']

    with pytest.raises(AttributeError):
        d.pop('a')

    with pytest.raises(AttributeError):
        d.popitem()

    with pytest.raises(AttributeError):
        d.clear()

    with pytest.raises(AttributeError):
        d.update({'a': 4, 'b': 5})

    with pytest.raises(AttributeError):
        d.setdefault('c', 3)


@pytest.fixture
def random_seed():
    random.seed(1)


def test_shortest_sequence():
    s0 = 'abcde'
    s1 = [1, 2, 3]
    assert util.shortest(s0, s1) == s1
    assert id(util.shortest(s0, s1)) == id(s1)
    assert util.shortest(s0, s0) == s0
    with pytest.raises(TypeError):
        util.shortest(12)

    with pytest.raises(TypeError):
        util.shortest(x for x in range(10))

    with pytest.raises(TypeError):
        util.shortest([1], 2)


def test_longest_sequence():
    s0 = 'abcde'
    s1 = [1, 2, 3]
    assert util.longest(s0, s1) == s0
    assert id(util.longest(s0, s1)) == id(s0)
    assert util.longest(s0, s0) == s0
    with pytest.raises(TypeError):
        util.longest(12)

    with pytest.raises(TypeError):
        util.longest(x for x in range(10))

    with pytest.raises(TypeError):
        util.longest([1], 2)


def test_ordered_set_construction(random_seed):
    l = list(range(10))
    random.shuffle(l)

    s = util.OrderedSet(l + l)
    assert len(s) == 10
    for i in range(10):
        assert i in s

    assert list(s) == l


def test_ordered_set_construction_empty():
    s = util.OrderedSet()
    assert s == set()
    assert set() == s


def test_ordered_set_str(random_seed):
    l = list(range(10))
    random.shuffle(l)

    s = util.OrderedSet(l)
    assert str(s) == str(l).replace('[', '{').replace(']', '}')

    s = util.OrderedSet()
    assert str(s) == type(s).__name__ + '()'


def test_ordered_set_construction_error():
    with pytest.raises(TypeError):
        s = util.OrderedSet(2)

    with pytest.raises(TypeError):
        s = util.OrderedSet(1, 2, 3)


def test_ordered_set_repr():
    assert repr(util.OrderedSet('abc')) == "{'a', 'b', 'c'}"
    assert str(util.OrderedSet('abc'))  == "{'a', 'b', 'c'}"


def test_ordered_set_operators():
    s0 = util.OrderedSet('abc')
    s1 = util.OrderedSet('abced')
    s2 = util.OrderedSet('ed')

    assert s0 == set('abc')
    assert s0 == util.OrderedSet('abc')
    assert set('abc') == s0
    assert util.OrderedSet('abc') == s0
    assert s0 != s1
    assert s1 != s0
    assert s0 != util.OrderedSet('cab')

    assert s0 < s1
    assert s0 <= s1
    assert s0 <= s0
    assert s1 > s0
    assert s1 >= s0
    assert s1 >= s1

    assert s0.issubset(s1)
    assert s1.issuperset(s0)

    assert (s0 & s1) == s0
    assert (s0 & s2) == set()
    assert (s0 | s2) == s1

    assert (s1 - s0) == s2
    assert (s2 - s0) == s2

    assert (s0 ^ s1) == s2

    assert s0.isdisjoint(s2)
    assert not s0.isdisjoint(s1)
    assert s0.symmetric_difference(s1) == s2


def test_ordered_set_union(random_seed):
    l0 = list(range(10))
    l1 = list(range(10, 20))
    l2 = list(range(20, 30))
    random.shuffle(l0)
    random.shuffle(l1)
    random.shuffle(l2)

    s0 = util.OrderedSet(l0)
    s1 = util.OrderedSet(l1)
    s2 = util.OrderedSet(l2)
    assert list(s0.union(s1, s2)) == l0 + l1 + l2


def test_ordered_set_intersection(random_seed):
    l0 = list(range(10, 40))
    l1 = list(range(20, 40))
    l2 = list(range(20, 30))
    random.shuffle(l0)
    random.shuffle(l1)
    random.shuffle(l2)

    s0 = util.OrderedSet(l0)
    s1 = util.OrderedSet(l1)
    s2 = util.OrderedSet(l2)

    # OrderedSet must keep the order of elements in s0
    assert list(s0.intersection(s1, s2)) == [x for x in l0
                                             if x >= 20 and x < 30]


def test_ordered_set_difference():
    l0 = list(range(10, 40))
    l1 = list(range(20, 40))
    l2 = list(range(20, 30))
    random.shuffle(l0)
    random.shuffle(l1)
    random.shuffle(l2)

    s0 = util.OrderedSet(l0)
    s1 = util.OrderedSet(l1)
    s2 = util.OrderedSet(l2)

    # OrderedSet must keep the order of elements in s0
    assert list(s0.difference(s1, s2)) == [x for x in l0 if x >= 10 and x < 20]


def test_ordered_set_reversed():
    l = list(range(10))
    random.shuffle(l)

    s = util.OrderedSet(l)
    assert list(reversed(s)) == list(reversed(l))


def test_concat_files(tmpdir):
    with os_ext.change_dir(tmpdir):
        file1 = 'in1.txt'
        file2 = 'in2.txt'
        concat_file = 'out.txt'
        with open(file1, 'w') as f1:
            f1.write('Hello1')

        with open(file2, 'w') as f2:
            f2.write('Hello2')

        os_ext.concat_files(concat_file, file1, file2, overwrite=True)
        with open(concat_file) as cf:
            out = cf.read()
            assert out == 'Hello1\nHello2\n'


def test_unique_abs_paths():
    p1 = 'a/b/c'
    p2 = p1[:]
    p3 = 'a/b'
    p4 = '/d/e//'
    p5 = '/d/e/f'
    expected_paths = [os.path.abspath('a/b'), '/d/e']
    actual_paths = os_ext.unique_abs_paths(
        [p1, p2, p3, p4, p5])
    assert expected_paths == actual_paths

    expected_paths = [os.path.abspath('a/b/c'),  os.path.abspath('a/b'),
                      '/d/e', '/d/e/f']
    actual_paths = os_ext.unique_abs_paths(
        [p1, p2, p3, p4, p5], prune_children=False)
    assert expected_paths == actual_paths

    with pytest.raises(TypeError):
        os_ext.unique_abs_paths(None)


def test_cray_cdt_version(tmp_path, monkeypatch):
    # Mock up a CDT file
    rcfile = tmp_path / 'rcfile'
    with open(rcfile, 'w') as fp:
        fp.write('#%Module CDT 20.06\nblah blah\n')

    monkeypatch.setenv('MODULERCFILE', str(rcfile))
    assert os_ext.cray_cdt_version() == '20.06'


def test_cray_cdt_version_unknown_fmt(tmp_path, monkeypatch):
    # Mock up a CDT file
    rcfile = tmp_path / 'rcfile'
    with open(rcfile, 'w') as fp:
        fp.write('random stuff')

    monkeypatch.setenv('MODULERCFILE', str(rcfile))
    assert os_ext.cray_cdt_version() is None


def test_cray_cdt_version_empty_file(tmp_path, monkeypatch):
    # Mock up a CDT file
    rcfile = tmp_path / 'rcfile'
    rcfile.touch()
    monkeypatch.setenv('MODULERCFILE', str(rcfile))
    assert os_ext.cray_cdt_version() is None


def test_cray_cdt_version_no_such_file(tmp_path, monkeypatch):
    # Mock up a CDT file
    rcfile = tmp_path / 'rcfile'
    monkeypatch.setenv('MODULERCFILE', str(rcfile))
    assert os_ext.cray_cdt_version() is None


def test_cray_cle_info(tmp_path):
    # Mock up a CLE release
    cle_info_file = tmp_path / 'cle-release'
    with open(cle_info_file, 'w') as fp:
        fp.write('RELEASE=7.0.UP01\n'
                 'BUILD=7.0.1227\n'
                 'DATE=20200326\n'
                 'ARCH=noarch\n'
                 'NETWORK=ari\n'
                 'PATCHSET=09-202003261814\n')

    cle_info = os_ext.cray_cle_info(cle_info_file)
    assert cle_info.release == '7.0.UP01'
    assert cle_info.build == '7.0.1227'
    assert cle_info.date == '20200326'
    assert cle_info.network == 'ari'
    assert cle_info.patchset == '09'


def test_cray_cle_info_no_such_file(tmp_path):
    cle_info_file = tmp_path / 'cle-release'
    assert os_ext.cray_cle_info(cle_info_file) is None


def test_cray_cle_info_missing_parts(tmp_path):
    # Mock up a CLE release
    cle_info_file = tmp_path / 'cle-release'
    with open(cle_info_file, 'w') as fp:
        fp.write('RELEASE=7.0.UP01\n'
                 'PATCHSET=09-202003261814\n')

    cle_info = os_ext.cray_cle_info(cle_info_file)
    assert cle_info.release == '7.0.UP01'
    assert cle_info.build is None
    assert cle_info.date is None
    assert cle_info.network is None
    assert cle_info.patchset == '09'


<<<<<<< HEAD
@pytest.fixture
def temp_runtime(tmp_path):
    def _temp_runtime(site_config, system=None, options={}):
        options.update({'systems/prefix': tmp_path})
        with rt.temp_runtime(site_config, system, options) as ctx:
            yield ctx

    yield _temp_runtime


@pytest.fixture(params=['tmod', 'tmod4', 'lmod', 'nomod'])
def user_exec_ctx(request, temp_runtime):
    if fixtures.USER_CONFIG_FILE:
        config_file, system = fixtures.USER_CONFIG_FILE, fixtures.USER_SYSTEM
    else:
        config_file, system = fixtures.BUILTIN_CONFIG_FILE, 'generic'

    try:
        yield from temp_runtime(config_file, system,
                                {'systems/modules_system': request.param})
    except ConfigError as e:
        pytest.skip(str(e))


@pytest.fixture
def modules_system(user_exec_ctx, monkeypatch):
    # Pretend to be on a clean modules environment
    monkeypatch.setenv('LOADEDMODULES', '')
    monkeypatch.setenv('_LMFILES_', '')

    ms = rt.runtime().system.modules_system
    ms.searchpath_add(fixtures.TEST_MODULES)
    return ms


def test_find_modules(modules_system):
    found_modules = [m[2] for m in util.find_modules('testmod')]
    if modules_system.name == 'nomod':
        assert found_modules == []
    else:
        assert found_modules == ['testmod_bar', 'testmod_base',
                                 'testmod_boo', 'testmod_foo']


def test_find_modules_env_mapping(modules_system):
    found_modules = [
        m[2] for m in util.find_modules('testmod',
                                        environ_mapping={
                                            r'.*_ba.*': 'builtin',
                                            r'testmod_foo': 'foo'
                                        })
    ]
    if modules_system.name == 'nomod':
        assert found_modules == []
    else:
        assert found_modules == ['testmod_bar', 'testmod_base']


def test_find_modules_errors():
    with pytest.raises(TypeError):
        list(util.find_modules(1))

    with pytest.raises(TypeError):
        list(util.find_modules(None))

    with pytest.raises(TypeError):
        list(util.find_modules('foo', 1))
=======
def test_jsonext_dump(tmp_path):
    json_dump = tmp_path / 'test.json'
    with open(json_dump, 'w') as fp:
        jsonext.dump({'foo': sn.defer(['bar'])}, fp)

    with open(json_dump, 'r') as fp:
        assert '{"foo": ["bar"]}' == fp.read()

    with open(json_dump, 'w') as fp:
        jsonext.dump({'foo': sn.defer(['bar'])}, fp, separators=(',', ':'))

    with open(json_dump, 'r') as fp:
        assert '{"foo":["bar"]}' == fp.read()


def test_jsonext_dumps():
    assert '"foo"' == jsonext.dumps('foo')
    assert '{"foo": ["bar"]}' == jsonext.dumps({'foo': sn.defer(['bar'])})
    assert '{"foo":["bar"]}' == jsonext.dumps({'foo': sn.defer(['bar'])},
                                              separators=(',', ':'))
>>>>>>> 08d9f6b8
<|MERGE_RESOLUTION|>--- conflicted
+++ resolved
@@ -15,15 +15,11 @@
 import reframe.utility as util
 import reframe.utility.json as jsonext
 import reframe.utility.os_ext as os_ext
-<<<<<<< HEAD
+import reframe.utility.sanity as sn
 import unittests.fixtures as fixtures
 
 from reframe.core.exceptions import (ConfigError,
                                      SpawnedProcessError,
-=======
-import reframe.utility.sanity as sn
-from reframe.core.exceptions import (SpawnedProcessError,
->>>>>>> 08d9f6b8
                                      SpawnedProcessTimeout)
 
 
@@ -1305,7 +1301,6 @@
     assert cle_info.patchset == '09'
 
 
-<<<<<<< HEAD
 @pytest.fixture
 def temp_runtime(tmp_path):
     def _temp_runtime(site_config, system=None, options={}):
@@ -1373,7 +1368,8 @@
 
     with pytest.raises(TypeError):
         list(util.find_modules('foo', 1))
-=======
+
+
 def test_jsonext_dump(tmp_path):
     json_dump = tmp_path / 'test.json'
     with open(json_dump, 'w') as fp:
@@ -1393,5 +1389,4 @@
     assert '"foo"' == jsonext.dumps('foo')
     assert '{"foo": ["bar"]}' == jsonext.dumps({'foo': sn.defer(['bar'])})
     assert '{"foo":["bar"]}' == jsonext.dumps({'foo': sn.defer(['bar'])},
-                                              separators=(',', ':'))
->>>>>>> 08d9f6b8
+                                              separators=(',', ':'))